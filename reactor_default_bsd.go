// Copyright (c) 2019 Andy Pan
//
// Licensed under the Apache License, Version 2.0 (the "License");
// you may not use this file except in compliance with the License.
// You may obtain a copy of the License at
//
//     http://www.apache.org/licenses/LICENSE-2.0
//
// Unless required by applicable law or agreed to in writing, software
// distributed under the License is distributed on an "AS IS" BASIS,
// WITHOUT WARRANTIES OR CONDITIONS OF ANY KIND, either express or implied.
// See the License for the specific language governing permissions and
// limitations under the License.

//go:build (freebsd || dragonfly || darwin) && !poll_opt
// +build freebsd dragonfly darwin
// +build !poll_opt

package gnet

import (
	"runtime"

	"github.com/panjf2000/gnet/internal/netpoll"
	"github.com/panjf2000/gnet/pkg/errors"
)

func (el *eventloop) activateMainReactor(lockOSThread bool) {
	if lockOSThread {
		runtime.LockOSThread()
		defer runtime.UnlockOSThread()
	}

	defer el.svr.signalShutdown()

<<<<<<< HEAD
	err := el.poller.Polling(func(fd int, filter int16) error { return el.svr.acceptNewConnection(fd, filter) })
=======
	err := el.poller.Polling(func(fd int, filter int16) error { return el.svr.accept(fd, filter) })
>>>>>>> d4e9a06a
	if err == errors.ErrServerShutdown {
		el.svr.opts.Logger.Debugf("main reactor is exiting in terms of the demand from user, %v", err)
	} else if err != nil {
		el.svr.opts.Logger.Errorf("main reactor is exiting due to error: %v", err)
	}
}

func (el *eventloop) activateSubReactor(lockOSThread bool) {
	if lockOSThread {
		runtime.LockOSThread()
		defer runtime.UnlockOSThread()
	}

	defer func() {
		el.closeAllSockets()
		el.svr.signalShutdown()
	}()

	err := el.poller.Polling(func(fd int, filter int16) (err error) {
		if c, ack := el.connections[fd]; ack {
			switch filter {
			case netpoll.EVFilterSock:
				err = el.closeConn(c, nil)
			case netpoll.EVFilterWrite:
				if !c.outboundBuffer.IsEmpty() {
					err = el.write(c)
				}
			case netpoll.EVFilterRead:
				err = el.read(c)
			}
		}
		return
	})
	if err == errors.ErrServerShutdown {
		el.svr.opts.Logger.Debugf("event-loop(%d) is exiting in terms of the demand from user, %v", el.idx, err)
	} else if err != nil {
		el.svr.opts.Logger.Errorf("event-loop(%d) is exiting due to error: %v", el.idx, err)
	}
}

func (el *eventloop) run(lockOSThread bool) {
	if lockOSThread {
		runtime.LockOSThread()
		defer runtime.UnlockOSThread()
	}

	defer func() {
<<<<<<< HEAD
		el.closeAllConns()
		for _, ln := range el.lns {
			ln.close()
		}
=======
		el.closeAllSockets()
		el.ln.close()
>>>>>>> d4e9a06a
		el.svr.signalShutdown()
	}()

	err := el.poller.Polling(func(fd int, filter int16) (err error) {
		if c, ack := el.connections[fd]; ack {
			switch filter {
			case netpoll.EVFilterSock:
				err = el.closeConn(c, nil)
			case netpoll.EVFilterWrite:
				if !c.outboundBuffer.IsEmpty() {
					err = el.write(c)
				}
			case netpoll.EVFilterRead:
				err = el.read(c)
			}
			return
		}
<<<<<<< HEAD
		return el.loopAccept(fd, filter)
=======
		return el.accept(fd, filter)
>>>>>>> d4e9a06a
	})
	el.getLogger().Debugf("event-loop(%d) is exiting due to error: %v", el.idx, err)
}<|MERGE_RESOLUTION|>--- conflicted
+++ resolved
@@ -33,11 +33,7 @@
 
 	defer el.svr.signalShutdown()
 
-<<<<<<< HEAD
-	err := el.poller.Polling(func(fd int, filter int16) error { return el.svr.acceptNewConnection(fd, filter) })
-=======
-	err := el.poller.Polling(func(fd int, filter int16) error { return el.svr.accept(fd, filter) })
->>>>>>> d4e9a06a
+	err := el.poller.Polling(func(fd int, filter int16) error { return el.svr.accept(fd, 0, filter) })
 	if err == errors.ErrServerShutdown {
 		el.svr.opts.Logger.Debugf("main reactor is exiting in terms of the demand from user, %v", err)
 	} else if err != nil {
@@ -85,15 +81,10 @@
 	}
 
 	defer func() {
-<<<<<<< HEAD
-		el.closeAllConns()
+		el.closeAllSockets()
 		for _, ln := range el.lns {
 			ln.close()
 		}
-=======
-		el.closeAllSockets()
-		el.ln.close()
->>>>>>> d4e9a06a
 		el.svr.signalShutdown()
 	}()
 
@@ -111,11 +102,7 @@
 			}
 			return
 		}
-<<<<<<< HEAD
-		return el.loopAccept(fd, filter)
-=======
-		return el.accept(fd, filter)
->>>>>>> d4e9a06a
+		return el.accept(fd, 0, filter)
 	})
 	el.getLogger().Debugf("event-loop(%d) is exiting due to error: %v", el.idx, err)
 }