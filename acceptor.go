// Copyright (c) 2021 Andy Pan
//
// Licensed under the Apache License, Version 2.0 (the "License");
// you may not use this file except in compliance with the License.
// You may obtain a copy of the License at
//
//     http://www.apache.org/licenses/LICENSE-2.0
//
// Unless required by applicable law or agreed to in writing, software
// distributed under the License is distributed on an "AS IS" BASIS,
// WITHOUT WARRANTIES OR CONDITIONS OF ANY KIND, either express or implied.
// See the License for the specific language governing permissions and
// limitations under the License.

//go:build linux || freebsd || dragonfly || darwin
// +build linux freebsd dragonfly darwin

package gnet

import (
	"os"
	"time"

	"golang.org/x/sys/unix"

	"github.com/panjf2000/gnet/v2/internal/netpoll"
	"github.com/panjf2000/gnet/v2/internal/socket"
	"github.com/panjf2000/gnet/v2/pkg/errors"
	"github.com/panjf2000/gnet/v2/pkg/logging"
)

func (eng *engine) accept(fd int, _ netpoll.IOEvent) error {
	nfd, sa, err := unix.Accept(fd)
	if err != nil {
		switch err {
		case unix.EINTR, unix.EAGAIN, unix.ECONNABORTED:
			// ECONNABORTED means that a socket on the listen
			// queue was closed before we Accept()ed it;
			// it's a silly error, so try again.
			return nil
		default:
			eng.opts.Logger.Errorf("Accept() failed due to error: %v", err)
			return errors.ErrAcceptSocket
		}
	}

	if err = os.NewSyscallError("fcntl nonblock", unix.SetNonblock(nfd, true)); err != nil {
		return err
	}
<<<<<<< HEAD

	ln := eng.listeners[fd]
=======
>>>>>>> 3eb339e9
	remoteAddr := socket.SockaddrToTCPOrUnixAddr(sa)
	if eng.opts.TCPKeepAlive > 0 && ln.network == "tcp" {
		err = socket.SetKeepAlivePeriod(nfd, int(eng.opts.TCPKeepAlive.Seconds()))
		logging.Error(err)
	}

	el := eng.lb.next(remoteAddr)
<<<<<<< HEAD
	c := newTCPConn(nfd, el, sa, el.listeners[fd].addr, remoteAddr)

=======
	c := newTCPConn(nfd, el, sa, el.ln.addr, remoteAddr)
>>>>>>> 3eb339e9
	err = el.poller.UrgentTrigger(el.register, c)
	if err != nil {
		eng.opts.Logger.Errorf("UrgentTrigger() failed due to error: %v", err)
		_ = unix.Close(nfd)
		c.releaseTCP()
	}

	return nil
}

func (el *eventloop) accept(fd int, ev netpoll.IOEvent) error {
	ln := el.listeners[fd]
	if len(el.listeners) == 0 || ln.network == "udp" {
		return el.readUDP(fd, ev)
	}

	nfd, sa, err := unix.Accept(fd)
	if err != nil {
		switch err {
		case unix.EINTR, unix.EAGAIN, unix.ECONNABORTED:
			// ECONNABORTED means that a socket on the listen
			// queue was closed before we Accept()ed it;
			// it's a silly error, so try again.
			return nil
		default:
			el.getLogger().Errorf("Accept() failed due to error: %v", err)
			return errors.ErrAcceptSocket
		}
	}

	if err = os.NewSyscallError("fcntl nonblock", unix.SetNonblock(nfd, true)); err != nil {
		return err
	}
	remoteAddr := socket.SockaddrToTCPOrUnixAddr(sa)
	if el.engine.opts.TCPKeepAlive > 0 && ln.network == "tcp" {
		err = socket.SetKeepAlivePeriod(nfd, int(el.engine.opts.TCPKeepAlive/time.Second))
		logging.Error(err)
	}

	c := newTCPConn(nfd, el, sa, ln.addr, remoteAddr)
	if err = el.poller.AddRead(c.pollAttachment); err != nil {
		return err
	}
	el.connections[c.fd] = c

	return el.open(c)
}<|MERGE_RESOLUTION|>--- conflicted
+++ resolved
@@ -47,11 +47,8 @@
 	if err = os.NewSyscallError("fcntl nonblock", unix.SetNonblock(nfd, true)); err != nil {
 		return err
 	}
-<<<<<<< HEAD
 
 	ln := eng.listeners[fd]
-=======
->>>>>>> 3eb339e9
 	remoteAddr := socket.SockaddrToTCPOrUnixAddr(sa)
 	if eng.opts.TCPKeepAlive > 0 && ln.network == "tcp" {
 		err = socket.SetKeepAlivePeriod(nfd, int(eng.opts.TCPKeepAlive.Seconds()))
@@ -59,12 +56,8 @@
 	}
 
 	el := eng.lb.next(remoteAddr)
-<<<<<<< HEAD
 	c := newTCPConn(nfd, el, sa, el.listeners[fd].addr, remoteAddr)
 
-=======
-	c := newTCPConn(nfd, el, sa, el.ln.addr, remoteAddr)
->>>>>>> 3eb339e9
 	err = el.poller.UrgentTrigger(el.register, c)
 	if err != nil {
 		eng.opts.Logger.Errorf("UrgentTrigger() failed due to error: %v", err)
