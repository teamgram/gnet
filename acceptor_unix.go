--- conflicted
+++ resolved
@@ -29,11 +29,10 @@
 	"github.com/panjf2000/gnet/pkg/logging"
 )
 
-<<<<<<< HEAD
-func (svr *server) acceptNewConnection(fd int, _ netpoll.IOEvent) error {
-	for i, ln := range svr.lns {
+func (svr *server) accept(fd int, _ int, _ netpoll.IOEvent) error {
+	for _, ln := range svr.lns {
 		if fd == ln.fd {
-			nfd, sa, err := unix.Accept(ln.fd)
+			nfd, sa, err := unix.Accept(fd)
 			if err != nil {
 				if err == unix.EAGAIN {
 					return nil
@@ -45,67 +44,32 @@
 				return err
 			}
 
-			netAddr := socket.SockaddrToTCPOrUnixAddr(sa)
+			remoteAddr := socket.SockaddrToTCPOrUnixAddr(sa)
 			if svr.opts.TCPKeepAlive > 0 && ln.network == "tcp" {
 				err = socket.SetKeepAlive(nfd, int(svr.opts.TCPKeepAlive/time.Second))
-				logging.LogErr(err)
+				logging.Error(err)
 			}
 
-			el := svr.lb.next(netAddr)
-			c := newTCPConn(nfd, i, el, sa, netAddr)
+			el := svr.lb.next(remoteAddr)
+			c := newTCPConn(nfd, el, sa, svr.opts.Codec.Clone(), ln.addr, remoteAddr)
 
-			err = el.poller.UrgentTrigger(el.loopRegister, c)
+			err = el.poller.UrgentTrigger(el.register, c)
 			if err != nil {
 				_ = unix.Close(nfd)
 				c.releaseTCP()
 			}
 			return nil
 		}
-=======
-func (svr *server) accept(fd int, _ netpoll.IOEvent) error {
-	nfd, sa, err := unix.Accept(fd)
-	if err != nil {
-		if err == unix.EAGAIN {
-			return nil
-		}
-		svr.opts.Logger.Errorf("Accept() fails due to error: %v", err)
-		return errors.ErrAcceptSocket
-	}
-	if err = os.NewSyscallError("fcntl nonblock", unix.SetNonblock(nfd, true)); err != nil {
-		return err
-	}
-
-	remoteAddr := socket.SockaddrToTCPOrUnixAddr(sa)
-	if svr.opts.TCPKeepAlive > 0 && svr.ln.network == "tcp" {
-		err = socket.SetKeepAlive(nfd, int(svr.opts.TCPKeepAlive/time.Second))
-		logging.Error(err)
-	}
-
-	el := svr.lb.next(remoteAddr)
-	c := newTCPConn(nfd, el, sa, svr.opts.Codec, el.ln.addr, remoteAddr)
-
-	err = el.poller.UrgentTrigger(el.register, c)
-	if err != nil {
-		_ = unix.Close(nfd)
-		c.releaseTCP()
->>>>>>> d4e9a06a
 	}
 	return nil
 }
 
-<<<<<<< HEAD
-func (el *eventloop) loopAccept(fd int, _ netpoll.IOEvent) error {
+func (el *eventloop) accept(fd int, _ int, ev netpoll.IOEvent) error {
 	for i, ln := range el.lns {
 		if fd == ln.fd {
 			if ln.network == "udp" {
-				return el.loopReadUDP(ln.fd, i)
+				return el.readUDP(fd, i, ev)
 			}
-=======
-func (el *eventloop) accept(fd int, ev netpoll.IOEvent) error {
-	if el.ln.network == "udp" {
-		return el.readUDP(fd, ev)
-	}
->>>>>>> d4e9a06a
 
 			nfd, sa, err := unix.Accept(ln.fd)
 			if err != nil {
@@ -119,34 +83,90 @@
 				return err
 			}
 
-<<<<<<< HEAD
-			netAddr := socket.SockaddrToTCPOrUnixAddr(sa)
+			remoteAddr := socket.SockaddrToTCPOrUnixAddr(sa)
 			if el.svr.opts.TCPKeepAlive > 0 && ln.network == "tcp" {
 				err = socket.SetKeepAlive(nfd, int(el.svr.opts.TCPKeepAlive/time.Second))
-				logging.LogErr(err)
+				logging.Error(err)
 			}
 
-			c := newTCPConn(nfd, i, el, sa, netAddr)
-			if err = el.poller.AddRead(c.pollAttachment); err == nil {
-				el.connections[c.fd] = c
-				return el.loopOpen(c)
+			c := newTCPConn(nfd, el, sa, el.svr.opts.Codec.Clone(), ln.addr, remoteAddr)
+			if err = el.poller.AddRead(c.pollAttachment); err != nil {
+				return err
 			}
-			return err
+			el.connections[c.fd] = c
+			return el.open(c)
 		}
 	}
 	return nil
-=======
-	remoteAddr := socket.SockaddrToTCPOrUnixAddr(sa)
-	if el.svr.opts.TCPKeepAlive > 0 && el.ln.network == "tcp" {
-		err = socket.SetKeepAlive(nfd, int(el.svr.opts.TCPKeepAlive/time.Second))
-		logging.Error(err)
-	}
+}
 
-	c := newTCPConn(nfd, el, sa, el.svr.opts.Codec, el.ln.addr, remoteAddr)
-	if err = el.poller.AddRead(c.pollAttachment); err != nil {
-		return err
-	}
-	el.connections[c.fd] = c
-	return el.open(c)
->>>>>>> d4e9a06a
-}+//func (svr *server) acceptNewConnection(fd int, _ netpoll.IOEvent) error {
+//	for i, ln := range svr.lns {
+//		if fd == ln.fd {
+//			nfd, sa, err := unix.Accept(ln.fd)
+//			if err != nil {
+//				if err == unix.EAGAIN {
+//					return nil
+//				}
+//				svr.opts.Logger.Errorf("Accept() fails due to error: %v", err)
+//				return errors.ErrAcceptSocket
+//			}
+//			if err = os.NewSyscallError("fcntl nonblock", unix.SetNonblock(nfd, true)); err != nil {
+//				return err
+//			}
+//
+//			netAddr := socket.SockaddrToTCPOrUnixAddr(sa)
+//			if svr.opts.TCPKeepAlive > 0 && ln.network == "tcp" {
+//				err = socket.SetKeepAlive(nfd, int(svr.opts.TCPKeepAlive/time.Second))
+//				logging.LogErr(err)
+//			}
+//
+//			el := svr.lb.next(netAddr)
+//			c := newTCPConn(nfd, i, el, sa, netAddr)
+//
+//			err = el.poller.UrgentTrigger(el.loopRegister, c)
+//			if err != nil {
+//				_ = unix.Close(nfd)
+//				c.releaseTCP()
+//			}
+//			return nil
+//		}
+//	}
+//	return nil
+//}
+//
+//func (el *eventloop) loopAccept(fd int, _ netpoll.IOEvent) error {
+//	for i, ln := range el.lns {
+//		if fd == ln.fd {
+//			if ln.network == "udp" {
+//				return el.loopReadUDP(ln.fd, i)
+//			}
+//
+//			nfd, sa, err := unix.Accept(ln.fd)
+//			if err != nil {
+//				if err == unix.EAGAIN {
+//					return nil
+//				}
+//				el.getLogger().Errorf("Accept() fails due to error: %v", err)
+//				return os.NewSyscallError("accept", err)
+//			}
+//			if err = os.NewSyscallError("fcntl nonblock", unix.SetNonblock(nfd, true)); err != nil {
+//				return err
+//			}
+//
+//			netAddr := socket.SockaddrToTCPOrUnixAddr(sa)
+//			if el.svr.opts.TCPKeepAlive > 0 && ln.network == "tcp" {
+//				err = socket.SetKeepAlive(nfd, int(el.svr.opts.TCPKeepAlive/time.Second))
+//				logging.LogErr(err)
+//			}
+//
+//			c := newTCPConn(nfd, i, el, sa, netAddr)
+//			if err = el.poller.AddRead(c.pollAttachment); err == nil {
+//				el.connections[c.fd] = c
+//				return el.loopOpen(c)
+//			}
+//			return err
+//		}
+//	}
+//	return nil
+//}