// Copyright (c) 2021 Andy Pan
//
// Licensed under the Apache License, Version 2.0 (the "License");
// you may not use this file except in compliance with the License.
// You may obtain a copy of the License at
//
//     http://www.apache.org/licenses/LICENSE-2.0
//
// Unless required by applicable law or agreed to in writing, software
// distributed under the License is distributed on an "AS IS" BASIS,
// WITHOUT WARRANTIES OR CONDITIONS OF ANY KIND, either express or implied.
// See the License for the specific language governing permissions and
// limitations under the License.

//go:build (freebsd || dragonfly || darwin) && poll_opt
// +build freebsd dragonfly darwin
// +build poll_opt

package netpoll

import (
	"os"
	"runtime"
	"sync/atomic"
	"unsafe"

	"golang.org/x/sys/unix"

	"github.com/panjf2000/gnet/internal/queue"
	"github.com/panjf2000/gnet/pkg/errors"
	"github.com/panjf2000/gnet/pkg/logging"
)

// Poller represents a poller which is in charge of monitoring file-descriptors.
type Poller struct {
	fd                  int
	netpollWakeSig      int32
	asyncTaskQueue      queue.AsyncTaskQueue // queue with low priority
	priorAsyncTaskQueue queue.AsyncTaskQueue // queue with high priority
}

// OpenPoller instantiates a poller.
func OpenPoller() (poller *Poller, err error) {
	poller = new(Poller)
	if poller.fd, err = unix.Kqueue(); err != nil {
		poller = nil
		err = os.NewSyscallError("kqueue", err)
		return
	}
	if _, err = unix.Kevent(poller.fd, []unix.Kevent_t{{
		Ident:  0,
		Filter: unix.EVFILT_USER,
		Flags:  unix.EV_ADD | unix.EV_CLEAR,
	}}, nil, nil); err != nil {
		_ = poller.Close()
		poller = nil
		err = os.NewSyscallError("kevent add|clear", err)
		return
	}
	poller.asyncTaskQueue = queue.NewLockFreeQueue()
	poller.priorAsyncTaskQueue = queue.NewLockFreeQueue()
	return
}

// Close closes the poller.
func (p *Poller) Close() error {
	return os.NewSyscallError("close", unix.Close(p.fd))
}

var wakeChanges = []unix.Kevent_t{{
	Ident:  0,
	Filter: unix.EVFILT_USER,
	Fflags: unix.NOTE_TRIGGER,
}}

// UrgentTrigger puts task into priorAsyncTaskQueue and wakes up the poller which is waiting for network-events,
// then the poller will get tasks from priorAsyncTaskQueue and run them.
//
// Note that priorAsyncTaskQueue is a queue with high-priority and its size is expected to be small,
// so only those urgent tasks should be put into this queue.
func (p *Poller) UrgentTrigger(fn queue.TaskFunc, arg interface{}) (err error) {
	task := queue.GetTask()
	task.Run, task.Arg = fn, arg
	p.priorAsyncTaskQueue.Enqueue(task)
	if atomic.CompareAndSwapInt32(&p.netpollWakeSig, 0, 1) {
		for _, err = unix.Kevent(p.fd, wakeChanges, nil, nil); err == unix.EINTR || err == unix.EAGAIN; _, err = unix.Kevent(p.fd, wakeChanges, nil, nil) {
		}
	}
	return os.NewSyscallError("kevent trigger", err)
}

// Trigger is like UrgentTrigger but it puts task into asyncTaskQueue,
// call this method when the task is not so urgent, for instance writing data back to the peer.
//
// Note that asyncTaskQueue is a queue with low-priority whose size may grow large and tasks in it may backlog.
func (p *Poller) Trigger(fn queue.TaskFunc, arg interface{}) (err error) {
	task := queue.GetTask()
	task.Run, task.Arg = fn, arg
	p.asyncTaskQueue.Enqueue(task)
	if atomic.CompareAndSwapInt32(&p.netpollWakeSig, 0, 1) {
		for _, err = unix.Kevent(p.fd, wakeChanges, nil, nil); err == unix.EINTR || err == unix.EAGAIN; _, err = unix.Kevent(p.fd, wakeChanges, nil, nil) {
		}
	}
	return os.NewSyscallError("kevent trigger", err)
}

// Polling blocks the current goroutine, waiting for network-events.
func (p *Poller) Polling() error {
	el := newEventList(InitPollEventsCap)

	var (
		ts      unix.Timespec
		tsp     *unix.Timespec
		wakenUp bool
	)
	for {
		n, err := unix.Kevent(p.fd, nil, el.events, tsp)
		if n == 0 || (n < 0 && err == unix.EINTR) {
			tsp = nil
			runtime.Gosched()
			continue
		} else if err != nil {
			logging.Errorf("error occurs in kqueue: %v", os.NewSyscallError("kevent wait", err))
			return err
		}
		tsp = &ts

		var evFilter int16
		for i := 0; i < n; i++ {
			ev := &el.events[i]
			if ev.Ident != 0 {
				evFilter = ev.Filter
				if (ev.Flags&unix.EV_EOF != 0) || (ev.Flags&unix.EV_ERROR != 0) {
					evFilter = EVFilterSock
				}
				pollAttachment := (*PollAttachment)(unsafe.Pointer(ev.Udata))
<<<<<<< HEAD
				switch err = pollAttachment.Callback(pollAttachment.FD, evFilter); err {
=======
				switch err = pollAttachment.Callback(int(ev.Ident), evFilter); err {
>>>>>>> d4e9a06a
				case nil:
				case errors.ErrAcceptSocket, errors.ErrServerShutdown:
					return err
				default:
					logging.Warnf("error occurs in event-loop: %v", err)
				}
			} else { // poller is awaken to run tasks in queues.
				wakenUp = true
			}
		}

		if wakenUp {
			wakenUp = false
			task := p.priorAsyncTaskQueue.Dequeue()
			for ; task != nil; task = p.priorAsyncTaskQueue.Dequeue() {
				switch err = task.Run(task.Arg); err {
				case nil:
				case errors.ErrServerShutdown:
					return err
				default:
					logging.Warnf("error occurs in user-defined function, %v", err)
				}
				queue.PutTask(task)
			}
			for i := 0; i < MaxAsyncTasksAtOneTime; i++ {
				if task = p.asyncTaskQueue.Dequeue(); task == nil {
					break
				}
				switch err = task.Run(task.Arg); err {
				case nil:
				case errors.ErrServerShutdown:
					return err
				default:
					logging.Warnf("error occurs in user-defined function, %v", err)
				}
				queue.PutTask(task)
			}
			atomic.StoreInt32(&p.netpollWakeSig, 0)
			if (!p.asyncTaskQueue.IsEmpty() || !p.priorAsyncTaskQueue.IsEmpty()) && atomic.CompareAndSwapInt32(&p.netpollWakeSig, 0, 1) {
				for _, err = unix.Kevent(p.fd, wakeChanges, nil, nil); err == unix.EINTR || err == unix.EAGAIN; _, err = unix.Kevent(p.fd, wakeChanges, nil, nil) {
				}
			}
		}

		if n == el.size {
			el.expand()
		} else if n < el.size>>1 {
			el.shrink()
		}
	}
}

// AddReadWrite registers the given file-descriptor with readable and writable events to the poller.
func (p *Poller) AddReadWrite(pa *PollAttachment) error {
	var evs [2]unix.Kevent_t
	evs[0].Ident = uint64(pa.FD)
	evs[0].Flags = unix.EV_ADD
	evs[0].Filter = unix.EVFILT_READ
	evs[0].Udata = (*byte)(unsafe.Pointer(pa))
	evs[1] = evs[0]
	evs[1].Filter = unix.EVFILT_WRITE
	_, err := unix.Kevent(p.fd, evs[:], nil, nil)
	return os.NewSyscallError("kevent add", err)
}

// AddRead registers the given file-descriptor with readable event to the poller.
func (p *Poller) AddRead(pa *PollAttachment) error {
	var evs [1]unix.Kevent_t
	evs[0].Ident = uint64(pa.FD)
	evs[0].Flags = unix.EV_ADD
	evs[0].Filter = unix.EVFILT_READ
	evs[0].Udata = (*byte)(unsafe.Pointer(pa))
	_, err := unix.Kevent(p.fd, evs[:], nil, nil)
	return os.NewSyscallError("kevent add", err)
}

// AddWrite registers the given file-descriptor with writable event to the poller.
func (p *Poller) AddWrite(pa *PollAttachment) error {
	var evs [1]unix.Kevent_t
	evs[0].Ident = uint64(pa.FD)
	evs[0].Flags = unix.EV_ADD
	evs[0].Filter = unix.EVFILT_WRITE
	evs[0].Udata = (*byte)(unsafe.Pointer(pa))
	_, err := unix.Kevent(p.fd, evs[:], nil, nil)
	return os.NewSyscallError("kevent add", err)
}

// ModRead renews the given file-descriptor with readable event in the poller.
func (p *Poller) ModRead(pa *PollAttachment) error {
	var evs [1]unix.Kevent_t
	evs[0].Ident = uint64(pa.FD)
	evs[0].Flags = unix.EV_DELETE
	evs[0].Filter = unix.EVFILT_WRITE
	evs[0].Udata = (*byte)(unsafe.Pointer(pa))
	_, err := unix.Kevent(p.fd, evs[:], nil, nil)
	return os.NewSyscallError("kevent delete", err)
}

// ModReadWrite renews the given file-descriptor with readable and writable events in the poller.
func (p *Poller) ModReadWrite(pa *PollAttachment) error {
	var evs [1]unix.Kevent_t
	evs[0].Ident = uint64(pa.FD)
	evs[0].Flags = unix.EV_ADD
	evs[0].Filter = unix.EVFILT_WRITE
	evs[0].Udata = (*byte)(unsafe.Pointer(pa))
	_, err := unix.Kevent(p.fd, evs[:], nil, nil)
	return os.NewSyscallError("kevent add", err)
}

// Delete removes the given file-descriptor from the poller.
func (p *Poller) Delete(_ int) error {
	return nil
}<|MERGE_RESOLUTION|>--- conflicted
+++ resolved
@@ -134,11 +134,7 @@
 					evFilter = EVFilterSock
 				}
 				pollAttachment := (*PollAttachment)(unsafe.Pointer(ev.Udata))
-<<<<<<< HEAD
-				switch err = pollAttachment.Callback(pollAttachment.FD, evFilter); err {
-=======
 				switch err = pollAttachment.Callback(int(ev.Ident), evFilter); err {
->>>>>>> d4e9a06a
 				case nil:
 				case errors.ErrAcceptSocket, errors.ErrServerShutdown:
 					return err
