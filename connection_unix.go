--- conflicted
+++ resolved
@@ -55,30 +55,18 @@
 	debugString    string
 }
 
-<<<<<<< HEAD
-func newTCPConn(fd int, lnidx int, el *eventloop, sa unix.Sockaddr, remoteAddr net.Addr) (c *conn) {
-=======
 func newTCPConn(fd int, el *eventloop, sa unix.Sockaddr, codec ICodec, localAddr, remoteAddr net.Addr) (c *conn) {
->>>>>>> d4e9a06a
 	c = &conn{
 		fd:             fd,
 		peer:           sa,
 		loop:           el,
-<<<<<<< HEAD
-		codec:          el.svr.codec.Clone(),
-		localAddr:      el.lns[lnidx].lnaddr,
-		remoteAddr:     remoteAddr,
-		inboundBuffer:  prb.Get(),
-		outboundBuffer: prb.Get(),
-		id:             el.next,
-		connId:         int64(el.idx)<<48 | int64(el.next)<<32 | int64(fd),
-=======
 		codec:          codec,
 		localAddr:      localAddr,
 		remoteAddr:     remoteAddr,
 		inboundBuffer:  rbPool.Get(),
 		outboundBuffer: mixedbuffer.New(ringbuffer.MaxStreamBufferCap),
->>>>>>> d4e9a06a
+		id:             el.next,
+		connId:         int64(el.idx)<<48 | int64(el.next)<<32 | int64(fd),
 	}
 	el.next = el.next + 1
 	c.pollAttachment = netpoll.GetPollAttachment()
@@ -92,16 +80,22 @@
 	c.ctx = nil
 	c.packets = nil
 	c.buffer = nil
-<<<<<<< HEAD
 	c.codec = nil
-=======
-	if addr, ok := c.localAddr.(*net.TCPAddr); ok && c.localAddr != c.loop.ln.addr {
-		bsPool.Put(addr.IP)
+	if addr, ok := c.localAddr.(*net.TCPAddr); ok {
+		hasAddr := false
+		for _, ln := range c.loop.lns {
+			if c.localAddr == ln.addr {
+				hasAddr = true
+				break
+			}
+		}
+		if !hasAddr {
+			bsPool.Put(addr.IP)
+		}
 	}
 	if addr, ok := c.remoteAddr.(*net.TCPAddr); ok {
 		bsPool.Put(addr.IP)
 	}
->>>>>>> d4e9a06a
 	c.localAddr = nil
 	c.remoteAddr = nil
 	rbPool.Put(c.inboundBuffer)
@@ -113,39 +107,36 @@
 	c.pollAttachment = nil
 }
 
-<<<<<<< HEAD
-func newUDPConn(fd int, lnidx int, el *eventloop, sa unix.Sockaddr) *conn {
-	c := &conn{
-		fd:         fd,
-		sa:         sa,
-		localAddr:  el.lns[lnidx].lnaddr,
-=======
 func newUDPConn(fd int, el *eventloop, localAddr net.Addr, sa unix.Sockaddr, connected bool) (c *conn) {
 	c = &conn{
 		fd:         fd,
 		peer:       sa,
 		loop:       el,
 		localAddr:  localAddr,
->>>>>>> d4e9a06a
 		remoteAddr: socket.SockaddrToUDPAddr(sa),
 		id:         el.next,
 		connId:     int64(el.idx)<<48 | int64(el.next)<<32 | int64(fd),
 	}
-<<<<<<< HEAD
 	el.next = el.next + 1
-	return c
-=======
 	if connected {
 		c.peer = nil
 	}
 	return
->>>>>>> d4e9a06a
 }
 
 func (c *conn) releaseUDP() {
 	c.ctx = nil
-	if addr, ok := c.localAddr.(*net.UDPAddr); ok && c.localAddr != c.loop.ln.addr {
-		bsPool.Put(addr.IP)
+	if addr, ok := c.localAddr.(*net.UDPAddr); ok {
+		hasAddr := false
+		for _, ln := range c.loop.lns {
+			if c.localAddr == ln.addr {
+				hasAddr = true
+				break
+			}
+		}
+		if !hasAddr {
+			bsPool.Put(addr.IP)
+		}
 	}
 	if addr, ok := c.remoteAddr.(*net.UDPAddr); ok {
 		bsPool.Put(addr.IP)
@@ -177,17 +168,11 @@
 	return c.codec.Decode(c)
 }
 
-<<<<<<< HEAD
 func (c *conn) write(msg interface{}) (err error) {
-	var outFrame []byte
-	if outFrame, err = c.codec.Encode(c, msg); err != nil {
-=======
-func (c *conn) write(buf []byte) (err error) {
-	defer c.loop.eventHandler.AfterWrite(c, buf)
+	defer c.loop.eventHandler.AfterWrite(c, msg)
 
 	var packet []byte
-	if packet, err = c.codec.Encode(c, buf); err != nil {
->>>>>>> d4e9a06a
+	if packet, err = c.codec.Encode(c, msg); err != nil {
 		return
 	}
 
@@ -390,14 +375,8 @@
 }
 
 func (c *conn) Close() error {
-<<<<<<< HEAD
-	return c.loop.poller.Trigger(func(_ interface{}) error { return c.loop.loopCloseConn(c, nil) }, nil)
-}
-
-func (c *conn) Context() interface{}       { return c.ctx }
-func (c *conn) SetContext(ctx interface{}) { c.ctx = ctx }
-func (c *conn) LocalAddr() net.Addr        { return c.localAddr }
-func (c *conn) RemoteAddr() net.Addr       { return c.remoteAddr }
+	return c.loop.poller.Trigger(func(_ interface{}) error { return c.loop.closeConn(c, nil) }, nil)
+}
 
 func (c *conn) ConnID() int64 { return c.connId }
 
@@ -413,7 +392,4 @@
 		err = c.write(msg)
 	}
 	return
-=======
-	return c.loop.poller.Trigger(func(_ interface{}) error { return c.loop.closeConn(c, nil) }, nil)
->>>>>>> d4e9a06a
 }