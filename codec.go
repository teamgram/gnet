--- conflicted
+++ resolved
@@ -32,17 +32,13 @@
 		// Encode encodes frames upon server responses into TCP stream.
 		Encode(c Conn, msg interface{}) ([]byte, error)
 		// Decode decodes frames from TCP stream via specific implementation.
-<<<<<<< HEAD
-		Decode(c Conn) (interface{}, error)
-		// Clone Clone
-		Clone() ICodec
-=======
 		//
 		// Note that when there is an incomplete packet, you should return (nil, ErrIncompletePacket)
 		// to make gnet continue reading data from socket, otherwise, any error other than ErrIncompletePacket
 		// will cause the connection to close.
-		Decode(c Conn) ([]byte, error)
->>>>>>> d4e9a06a
+		Decode(c Conn) (interface{}, error)
+		// Clone Clone
+		Clone() ICodec
 	}
 
 	// BuiltInFrameCodec is the built-in codec which will be assigned to gnet server when customized codec is not set up.
@@ -96,19 +92,14 @@
 }
 
 // Decode ...
-<<<<<<< HEAD
 func (cc *LineBasedFrameCodec) Decode(c Conn) (interface{}, error) {
-=======
-func (cc *LineBasedFrameCodec) Decode(c Conn) (b []byte, err error) {
->>>>>>> d4e9a06a
 	buf := c.Read()
 	idx := bytes.IndexByte(buf, CRLFByte)
 	if idx == -1 {
 		return nil, gerrors.ErrIncompletePacket
 	}
-	b = append(b, buf[:idx]...)
 	c.ShiftN(idx + 1)
-	return
+	return buf[:idx], nil
 }
 
 // Clone ...
@@ -127,19 +118,14 @@
 }
 
 // Decode ...
-<<<<<<< HEAD
 func (cc *DelimiterBasedFrameCodec) Decode(c Conn) (interface{}, error) {
-=======
-func (cc *DelimiterBasedFrameCodec) Decode(c Conn) (b []byte, err error) {
->>>>>>> d4e9a06a
 	buf := c.Read()
 	idx := bytes.IndexByte(buf, cc.delimiter)
 	if idx == -1 {
 		return nil, gerrors.ErrIncompletePacket
 	}
-	b = append(b, buf[:idx]...)
 	c.ShiftN(idx + 1)
-	return
+	return buf[:idx], nil
 }
 
 // Clone ...
@@ -162,18 +148,13 @@
 }
 
 // Decode ...
-<<<<<<< HEAD
 func (cc *FixedLengthFrameCodec) Decode(c Conn) (interface{}, error) {
-=======
-func (cc *FixedLengthFrameCodec) Decode(c Conn) (b []byte, err error) {
->>>>>>> d4e9a06a
 	size, buf := c.ReadN(cc.frameLength)
 	if size != cc.frameLength {
 		return nil, gerrors.ErrIncompletePacket
 	}
-	b = append(b, buf...)
 	c.ShiftN(size)
-	return
+	return buf, nil
 }
 
 // Clone ...
