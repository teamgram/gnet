// Copyright (c) 2019 Andy Pan
// Copyright (c) 2018 Joshua J Baker
//
// Licensed under the Apache License, Version 2.0 (the "License");
// you may not use this file except in compliance with the License.
// You may obtain a copy of the License at
//
//     http://www.apache.org/licenses/LICENSE-2.0
//
// Unless required by applicable law or agreed to in writing, software
// distributed under the License is distributed on an "AS IS" BASIS,
// WITHOUT WARRANTIES OR CONDITIONS OF ANY KIND, either express or implied.
// See the License for the specific language governing permissions and
// limitations under the License.

//go:build linux || freebsd || dragonfly || darwin
// +build linux freebsd dragonfly darwin

package gnet

import (
	"context"
	"net"
	"runtime"
	"strings"
	"sync"
	"sync/atomic"

	"github.com/panjf2000/gnet/internal/netpoll"
	"github.com/panjf2000/gnet/pkg/errors"
)

type server struct {
	lns          []*listener        // the listener for accepting new connections
	lb           loadBalancer       // event-loops for handling events
	wg           sync.WaitGroup     // event-loop close WaitGroup
	opts         *Options           // options with server
	once         sync.Once          // make sure only signalShutdown once
	cond         *sync.Cond         // shutdown signaler
	mainLoop     *eventloop         // main event-loop for accepting connections
	inShutdown   int32              // whether the server is in shutdown
	tickerCtx    context.Context    // context for ticker
	cancelTicker context.CancelFunc // function to stop the ticker
	eventHandler EventHandler       // user eventHandler
}

func (svr *server) isInShutdown() bool {
	return atomic.LoadInt32(&svr.inShutdown) == 1
}

// waitForShutdown waits for a signal to shut down.
func (svr *server) waitForShutdown() {
	svr.cond.L.Lock()
	svr.cond.Wait()
	svr.cond.L.Unlock()
}

// signalShutdown signals the server to shut down.
func (svr *server) signalShutdown() {
	svr.once.Do(func() {
		svr.cond.L.Lock()
		svr.cond.Signal()
		svr.cond.L.Unlock()
	})
}

func (svr *server) startEventLoops() {
	svr.lb.iterate(func(i int, el *eventloop) bool {
		svr.wg.Add(1)
		go func() {
			el.run(svr.opts.LockOSThread)
			svr.wg.Done()
		}()
		return true
	})
}

func (svr *server) closeEventLoops() {
	svr.lb.iterate(func(i int, el *eventloop) bool {
		_ = el.poller.Close()
		return true
	})
}

func (svr *server) startSubReactors() {
	svr.lb.iterate(func(i int, el *eventloop) bool {
		svr.wg.Add(1)
		go func() {
			el.activateSubReactor(svr.opts.LockOSThread)
			svr.wg.Done()
		}()
		return true
	})
}

func (svr *server) activateEventLoops(numEventLoop int) (err error) {
	network, address := svr.ln.network, svr.ln.address
	ln := svr.ln
	svr.ln = nil
	var striker *eventloop
	// Create loops locally and bind the listeners.
	for i := 0; i < numEventLoop; i++ {
<<<<<<< HEAD
		lns := make([]*listener, len(svr.lns))
		for j, ln := range svr.lns {
			lns[j] = ln
			if i > 0 && (svr.opts.ReusePort || ln.network == "udp") {
				if ln, err = initListener(svr.lns[j].network, svr.lns[j].addr, svr.opts); err != nil {
					return
				}
				lns[j] = ln
=======
		if i > 0 {
			if ln, err = initListener(network, address, svr.opts); err != nil {
				return
>>>>>>> d4e9a06a
			}
		}
		var p *netpoll.Poller
		if p, err = netpoll.OpenPoller(); err == nil {
			el := new(eventloop)
			el.lns = lns
			el.svr = svr
			el.poller = p
			el.buffer = make([]byte, svr.opts.ReadBufferCap)
			el.connections = make(map[int]*conn)
			el.eventHandler = svr.eventHandler
<<<<<<< HEAD
			for _, ln := range el.lns {
				_ = el.poller.AddRead(ln.packPollAttachment(el.loopAccept))
=======
			if err = el.poller.AddRead(el.ln.packPollAttachment(el.accept)); err != nil {
				return
>>>>>>> d4e9a06a
			}
			svr.lb.register(el)

			// Start the ticker.
			if el.idx == 0 && svr.opts.Ticker {
				striker = el
			}
		} else {
			return
		}
	}

	// Start event-loops in background.
	svr.startEventLoops()

	go striker.ticker(svr.tickerCtx)

	return
}

func (svr *server) activateReactors(numEventLoop int) error {
	for i := 0; i < numEventLoop; i++ {
		if p, err := netpoll.OpenPoller(); err == nil {
			el := new(eventloop)
			el.lns = svr.lns
			el.svr = svr
			el.poller = p
			el.buffer = make([]byte, svr.opts.ReadBufferCap)
			el.connections = make(map[int]*conn)
			el.eventHandler = svr.eventHandler
			svr.lb.register(el)
		} else {
			return err
		}
	}

	// Start sub reactors in background.
	svr.startSubReactors()

	if p, err := netpoll.OpenPoller(); err == nil {
		el := new(eventloop)
		el.lns = svr.lns
		el.idx = -1
		el.svr = svr
		el.poller = p
		el.eventHandler = svr.eventHandler
<<<<<<< HEAD
		for _, ln := range svr.lns {
			_ = el.poller.AddRead(ln.packPollAttachment(svr.acceptNewConnection))
=======
		if err = el.poller.AddRead(svr.ln.packPollAttachment(svr.accept)); err != nil {
			return err
>>>>>>> d4e9a06a
		}
		svr.mainLoop = el

		// Start main reactor in background.
		svr.wg.Add(1)
		go func() {
			el.activateMainReactor(svr.opts.LockOSThread)
			svr.wg.Done()
		}()
	} else {
		return err
	}

	// Start the ticker.
	if svr.opts.Ticker {
		go svr.mainLoop.ticker(svr.tickerCtx)
	}

	return nil
}

func (svr *server) start(numEventLoop int) error {
	// TODO:
	if svr.opts.ReusePort || hasUdp(svr.lns) {
		return svr.activateEventLoops(numEventLoop)
	}

	return svr.activateReactors(numEventLoop)
}

func (svr *server) stop(s Server) {
	// Wait on a signal for shutdown
	svr.waitForShutdown()

	svr.eventHandler.OnShutdown(s)

	// Notify all loops to close by closing all listeners
	svr.lb.iterate(func(i int, el *eventloop) bool {
		err := el.poller.UrgentTrigger(func(_ interface{}) error { return errors.ErrServerShutdown }, nil)
		if err != nil {
			svr.opts.Logger.Errorf("failed to call UrgentTrigger on sub event-loop when stopping server: %v", err)
		}
		return true
	})

	if svr.mainLoop != nil {
		for _, ln := range svr.lns {
			ln.close()
		}
		err := svr.mainLoop.poller.UrgentTrigger(func(_ interface{}) error { return errors.ErrServerShutdown }, nil)
		if err != nil {
			svr.opts.Logger.Errorf("failed to call UrgentTrigger on main event-loop when stopping server: %v", err)
		}
	}

	// Wait on all loops to complete reading events
	svr.wg.Wait()

	svr.closeEventLoops()

	if svr.mainLoop != nil {
		err := svr.mainLoop.poller.Close()
		if err != nil {
			svr.opts.Logger.Errorf("failed to close poller when stopping server: %v", err)
		}
	}

	// Stop the ticker.
	if svr.opts.Ticker {
		svr.cancelTicker()
	}

	atomic.StoreInt32(&svr.inShutdown, 1)
}

func serve(eventHandler EventHandler, listeners []*listener, options *Options, protoAddrs []string) error {
	// Figure out the proper number of event-loops/goroutines to run.
	numEventLoop := 1
	if options.Multicore {
		numEventLoop = runtime.NumCPU()
	}
	if options.NumEventLoop > 0 {
		numEventLoop = options.NumEventLoop
	}

	svr := new(server)
	svr.opts = options
	svr.eventHandler = eventHandler
	svr.lns = listeners

	switch options.LB {
	case RoundRobin:
		svr.lb = new(roundRobinLoadBalancer)
	case LeastConnections:
		svr.lb = new(leastConnectionsLoadBalancer)
	case SourceAddrHash:
		svr.lb = new(sourceAddrHashLoadBalancer)
	}

	svr.cond = sync.NewCond(&sync.Mutex{})
	if svr.opts.Ticker {
		svr.tickerCtx, svr.cancelTicker = context.WithCancel(context.Background())
	}
	if options.Codec == nil {
		svr.opts.Codec = new(BuiltInFrameCodec)
	}

	s := Server{
		svr:          svr,
		Multicore:    options.Multicore,
<<<<<<< HEAD
		Addrs:        make([]net.Addr, len(listeners)),
=======
		Addr:         listener.addr,
>>>>>>> d4e9a06a
		NumEventLoop: numEventLoop,
		ReusePort:    options.ReusePort,
		TCPKeepAlive: options.TCPKeepAlive,
	}
<<<<<<< HEAD

	for i, ln := range listeners {
		s.Addrs[i] = ln.lnaddr
	}

=======
>>>>>>> d4e9a06a
	switch svr.eventHandler.OnInitComplete(s) {
	case None:
	case Shutdown:
		return nil
	}

	if err := svr.start(numEventLoop); err != nil {
		svr.closeEventLoops()
		svr.opts.Logger.Errorf("gnet server is stopping with error: %v", err)
		return err
	}
	defer svr.stop(s)

	allServers.Store(strings.Join(protoAddrs, ";"), svr)

	return nil
}<|MERGE_RESOLUTION|>--- conflicted
+++ resolved
@@ -94,26 +94,20 @@
 }
 
 func (svr *server) activateEventLoops(numEventLoop int) (err error) {
-	network, address := svr.ln.network, svr.ln.address
-	ln := svr.ln
-	svr.ln = nil
 	var striker *eventloop
 	// Create loops locally and bind the listeners.
 	for i := 0; i < numEventLoop; i++ {
-<<<<<<< HEAD
 		lns := make([]*listener, len(svr.lns))
 		for j, ln := range svr.lns {
+			//network, address := svr.ln.network, svr.ln.address
+			//ln := svr.ln
+			//svr.ln = nil
 			lns[j] = ln
 			if i > 0 && (svr.opts.ReusePort || ln.network == "udp") {
-				if ln, err = initListener(svr.lns[j].network, svr.lns[j].addr, svr.opts); err != nil {
+				if ln, err = initListener(svr.lns[j].network, svr.lns[j].address, svr.opts); err != nil {
 					return
 				}
 				lns[j] = ln
-=======
-		if i > 0 {
-			if ln, err = initListener(network, address, svr.opts); err != nil {
-				return
->>>>>>> d4e9a06a
 			}
 		}
 		var p *netpoll.Poller
@@ -125,13 +119,10 @@
 			el.buffer = make([]byte, svr.opts.ReadBufferCap)
 			el.connections = make(map[int]*conn)
 			el.eventHandler = svr.eventHandler
-<<<<<<< HEAD
 			for _, ln := range el.lns {
-				_ = el.poller.AddRead(ln.packPollAttachment(el.loopAccept))
-=======
-			if err = el.poller.AddRead(el.ln.packPollAttachment(el.accept)); err != nil {
-				return
->>>>>>> d4e9a06a
+				if err = el.poller.AddRead(ln.packPollAttachment(el.accept)); err != nil {
+					continue
+				}
 			}
 			svr.lb.register(el)
 
@@ -178,13 +169,12 @@
 		el.svr = svr
 		el.poller = p
 		el.eventHandler = svr.eventHandler
-<<<<<<< HEAD
 		for _, ln := range svr.lns {
-			_ = el.poller.AddRead(ln.packPollAttachment(svr.acceptNewConnection))
-=======
-		if err = el.poller.AddRead(svr.ln.packPollAttachment(svr.accept)); err != nil {
-			return err
->>>>>>> d4e9a06a
+			_ = el.poller.AddRead(ln.packPollAttachment(svr.accept))
+			//=======
+			//		if err = el.poller.AddRead(svr.ln.packPollAttachment(svr.accept)); err != nil {
+			//			return err
+			//>>>>>>> master
 		}
 		svr.mainLoop = el
 
@@ -295,23 +285,16 @@
 	s := Server{
 		svr:          svr,
 		Multicore:    options.Multicore,
-<<<<<<< HEAD
 		Addrs:        make([]net.Addr, len(listeners)),
-=======
-		Addr:         listener.addr,
->>>>>>> d4e9a06a
 		NumEventLoop: numEventLoop,
 		ReusePort:    options.ReusePort,
 		TCPKeepAlive: options.TCPKeepAlive,
 	}
-<<<<<<< HEAD
 
 	for i, ln := range listeners {
-		s.Addrs[i] = ln.lnaddr
-	}
-
-=======
->>>>>>> d4e9a06a
+		s.Addrs[i] = ln.addr
+	}
+
 	switch svr.eventHandler.OnInitComplete(s) {
 	case None:
 	case Shutdown:
