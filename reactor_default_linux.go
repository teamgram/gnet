// Copyright (c) 2019 The Gnet Authors. All rights reserved.
//
// Licensed under the Apache License, Version 2.0 (the "License");
// you may not use this file except in compliance with the License.
// You may obtain a copy of the License at
//
//     http://www.apache.org/licenses/LICENSE-2.0
//
// Unless required by applicable law or agreed to in writing, software
// distributed under the License is distributed on an "AS IS" BASIS,
// WITHOUT WARRANTIES OR CONDITIONS OF ANY KIND, either express or implied.
// See the License for the specific language governing permissions and
// limitations under the License.

//go:build !poll_opt
// +build !poll_opt

package gnet

import (
	"runtime"

	"github.com/panjf2000/gnet/v2/internal/netpoll"
	"github.com/panjf2000/gnet/v2/pkg/errors"
)

func (el *eventloop) activateMainReactor() error {
	if el.engine.opts.LockOSThread {
		runtime.LockOSThread()
		defer runtime.UnlockOSThread()
	}

	err := el.poller.Polling(el.engine.accept)
	if err == errors.ErrEngineShutdown {
		el.engine.opts.Logger.Debugf("main reactor is exiting in terms of the demand from user, %v", err)
		err = nil
	} else if err != nil {
		el.engine.opts.Logger.Errorf("main reactor is exiting due to error: %v", err)
	}

	el.engine.shutdown(err)

	return err
}

func (el *eventloop) activateSubReactor() error {
	if el.engine.opts.LockOSThread {
		runtime.LockOSThread()
		defer runtime.UnlockOSThread()
	}

	err := el.poller.Polling(func(fd int, ev uint32) error {
		if c := el.connections.getConn(fd); c != nil {
			// Don't change the ordering of processing EPOLLOUT | EPOLLRDHUP / EPOLLIN unless you're 100%
			// sure what you're doing!
			// Re-ordering can easily introduce bugs and bad side-effects, as I found out painfully in the past.

			// We should always check for the EPOLLOUT event first, as we must try to send the leftover data back to
			// the peer when any error occurs on a connection.
			//
			// Either an EPOLLOUT or EPOLLERR event may be fired when a connection is refused.
			// In either case write() should take care of it properly:
			// 1) writing data back,
			// 2) closing the connection.
			if ev&netpoll.OutEvents != 0 && !c.outboundBuffer.IsEmpty() {
				if err := el.write(c); err != nil {
					return err
				}
			}
			if ev&netpoll.InEvents != 0 {
				return el.read(c)
			}
			return nil
		}
		return nil
	})

	if err == errors.ErrEngineShutdown {
		el.engine.opts.Logger.Debugf("event-loop(%d) is exiting in terms of the demand from user, %v", el.idx, err)
		err = nil
	} else if err != nil {
		el.engine.opts.Logger.Errorf("event-loop(%d) is exiting due to error: %v", el.idx, err)
	}

	el.closeConns()
	el.engine.shutdown(err)

	return err
}

func (el *eventloop) run() error {
	if el.engine.opts.LockOSThread {
		runtime.LockOSThread()
		defer runtime.UnlockOSThread()
	}

<<<<<<< HEAD
	defer func() {
		el.closeAllSockets()
		el.closeAllListeners()
		el.engine.signalShutdown()
	}()

=======
>>>>>>> f5e5ef98
	err := el.poller.Polling(func(fd int, ev uint32) error {
		if c := el.connections.getConn(fd); c != nil {
			// Don't change the ordering of processing EPOLLOUT | EPOLLRDHUP / EPOLLIN unless you're 100%
			// sure what you're doing!
			// Re-ordering can easily introduce bugs and bad side-effects, as I found out painfully in the past.

			// We should always check for the EPOLLOUT event first, as we must try to send the leftover data back to
			// the peer when any error occurs on a connection.
			//
			// Either an EPOLLOUT or EPOLLERR event may be fired when a connection is refused.
			// In either case write() should take care of it properly:
			// 1) writing data back,
			// 2) closing the connection.
			if ev&netpoll.OutEvents != 0 && !c.outboundBuffer.IsEmpty() {
				if err := el.write(c); err != nil {
					return err
				}
			}
			if ev&netpoll.InEvents != 0 {
				return el.read(c)
			}
			return nil
		}
		return el.accept(fd, ev)
	})

	if err == errors.ErrEngineShutdown {
		el.engine.opts.Logger.Debugf("event-loop(%d) is exiting in terms of the demand from user, %v", el.idx, err)
		err = nil
	} else if err != nil {
		el.engine.opts.Logger.Errorf("event-loop(%d) is exiting due to error: %v", el.idx, err)
	}

	el.closeConns()
	el.engine.shutdown(err)

	return err
}<|MERGE_RESOLUTION|>--- conflicted
+++ resolved
@@ -94,15 +94,6 @@
 		defer runtime.UnlockOSThread()
 	}
 
-<<<<<<< HEAD
-	defer func() {
-		el.closeAllSockets()
-		el.closeAllListeners()
-		el.engine.signalShutdown()
-	}()
-
-=======
->>>>>>> f5e5ef98
 	err := el.poller.Polling(func(fd int, ev uint32) error {
 		if c := el.connections.getConn(fd); c != nil {
 			// Don't change the ordering of processing EPOLLOUT | EPOLLRDHUP / EPOLLIN unless you're 100%
