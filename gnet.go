// Copyright (c) 2019 Andy Pan
// Copyright (c) 2018 Joshua J Baker
//
// Licensed under the Apache License, Version 2.0 (the "License");
// you may not use this file except in compliance with the License.
// You may obtain a copy of the License at
//
//     http://www.apache.org/licenses/LICENSE-2.0
//
// Unless required by applicable law or agreed to in writing, software
// distributed under the License is distributed on an "AS IS" BASIS,
// WITHOUT WARRANTIES OR CONDITIONS OF ANY KIND, either express or implied.
// See the License for the specific language governing permissions and
// limitations under the License.

package gnet

import (
	"context"
	"io"
	"net"
	"strings"
	"sync"
	"time"

	"github.com/panjf2000/gnet/v2/internal/math"
	"github.com/panjf2000/gnet/v2/pkg/buffer/ring"
	"github.com/panjf2000/gnet/v2/pkg/errors"
	"github.com/panjf2000/gnet/v2/pkg/logging"
)

// Action is an action that occurs after the completion of an event.
type Action int

const (
	// None indicates that no action should occur following an event.
	None Action = iota

	// Close closes the connection.
	Close

	// Shutdown shutdowns the engine.
	Shutdown
)

<<<<<<< HEAD
// Server represents a server context which provides information about the
// running server and has control functions for managing state.
type Server struct {
	// svr is the internal server struct.
	svr *server
	// Multicore indicates whether the server will be effectively created with multi-cores, if so,
	// then you must take care of synchronizing the shared data between all event callbacks, otherwise,
	// it will run the server with single thread. The number of threads in the server will be automatically
	// assigned to the value of logical CPUs usable by the current process.
	Multicore bool

	// Addr is the listening address that align
	// with the addr string passed to the Serve function.
	Addrs []net.Addr

	// NumEventLoop is the number of event-loops that the server is using.
	NumEventLoop int

	// ReusePort indicates whether SO_REUSEPORT is enable.
	ReusePort bool

	// TCPKeepAlive (SO_KEEPALIVE) socket option.
	TCPKeepAlive time.Duration
=======
// Engine represents an engine context which provides some functions.
type Engine struct {
	// eng is the internal engine struct.
	eng *engine
>>>>>>> 0f41b37d
}

// CountConnections counts the number of currently active connections and returns it.
func (s Engine) CountConnections() (count int) {
	if s.eng == nil {
		return -1
	}

	s.eng.lb.iterate(func(i int, el *eventloop) bool {
		count += int(el.loadConn())
		return true
	})
	return
}

<<<<<<< HEAD
// DupFds
// DupFd returns a copy of the underlying file descriptor of listener.
// It is the caller's responsibility to close dupFD when finished.
// Closing listener does not affect dupFD, and closing dupFD does not affect listener.
func (s Server) DupFds() (dupFDs []int, err error) {
	for _, ln := range s.svr.lns {
		dupFD, sc, err := ln.dup()
		if err != nil {
			logging.Warnf("%s failed when duplicating new fd\n", sc)
		}
		dupFDs = append(dupFDs, dupFD)
=======
// Dup returns a copy of the underlying file descriptor of listener.
// It is the caller's responsibility to close dupFD when finished.
// Closing listener does not affect dupFD, and closing dupFD does not affect listener.
func (s Engine) Dup() (dupFD int, err error) {
	if s.eng == nil {
		return -1, errors.ErrEmptyEngine
	}

	var sc string
	dupFD, sc, err = s.eng.ln.dup()
	if err != nil {
		logging.Warnf("%s failed when duplicating new fd\n", sc)
>>>>>>> 0f41b37d
	}
	return
}

<<<<<<< HEAD
// AddrsString AddrsString
func (s *Server) AddrsString() string {
	var addrs []string
	for _, addr := range s.Addrs {
		addrs = append(addrs, addr.String())
	}
	return strings.Join(addrs, ", ")
}

// AsyncWrite AsyncWrite
func (s *Server) AsyncWrite(connId int64, msg interface{}) {
	elidx := int(connId >> 48 & 0xffff)
	id := uint16(connId >> 32 & 0xffff)
	fd := int(connId & 0xffffffff)

	s.svr.lb.iterate(func(i int, el *eventloop) bool {
		if i == elidx {
			_ = el.poller.Trigger(func(_ interface{}) error {
				if c, ok := el.connections[fd]; ok && c.id == id {
					if !c.opened {
						return nil
					}
					c.write(msg)
				}
				return nil
			}, nil)
			return false
		}
		return true
	})
}

func (s *Server) Trigger(connId int64, cb func(c Conn)) {
	if cb == nil {
		return
	}

	elidx := int(connId >> 48 & 0xffff)
	id := uint16(connId >> 32 & 0xffff)
	fd := int(connId & 0xffffffff)

	s.svr.lb.iterate(func(i int, el *eventloop) bool {
		if i == elidx {
			_ = el.poller.Trigger(func(_ interface{}) error {
				if c, ok := el.connections[fd]; ok && id == c.id {
					if c.opened {
						cb(c)
					}
				}
				return nil
			}, nil)
			return false
		}
		return true
	})
}

// Conn is an interface of gnet connection.
type Conn interface {
	// ================================== Non-concurrency-safe API's ==================================
=======
// Stop gracefully shuts down this Engine without interrupting any active event-loops,
// it waits indefinitely for connections and event-loops to be closed and then shuts down.
func (s Engine) Stop(ctx context.Context) error {
	if s.eng == nil {
		return errors.ErrEmptyEngine
	}
	if s.eng.isInShutdown() {
		return errors.ErrEngineInShutdown
	}
>>>>>>> 0f41b37d

	s.eng.signalShutdown()

	ticker := time.NewTicker(shutdownPollInterval)
	defer ticker.Stop()
	for {
		if s.eng.isInShutdown() {
			return nil
		}
		select {
		case <-ctx.Done():
			return ctx.Err()
		case <-ticker.C:
		}
	}
}

// Reader is an interface that consists of a number of methods for reading that Conn must implement.
type Reader interface {
	// ================================== Non-concurrency-safe API's ==================================

	io.Reader
	io.WriterTo // must be non-blocking, otherwise it may block the event-loop.

	// Next returns a slice containing the next n bytes from the buffer,
	// advancing the buffer as if the bytes had been returned by Read.
	// If there are fewer than n bytes in the buffer, Next returns the entire buffer.
	// The error is ErrBufferFull if n is larger than b's buffer size.
	//
	// Note that the []byte buf returned by Next() is not allowed to be passed to a new goroutine,
	// as this []byte will be reused within event-loop.
	// If you have to use buf in a new goroutine, then you need to make a copy of buf and pass this copy
	// to that new goroutine.
	Next(n int) (buf []byte, err error)

	// Peek returns the next n bytes without advancing the reader. The bytes stop
	// being valid at the next read call. If Peek returns fewer than n bytes, it
	// also returns an error explaining why the read is short. The error is
	// ErrBufferFull if n is larger than b's buffer size.
	//
	// Note that the []byte buf returned by Peek() is not allowed to be passed to a new goroutine,
	// as this []byte will be reused within event-loop.
	// If you have to use buf in a new goroutine, then you need to make a copy of buf and pass this copy
	// to that new goroutine.
	Peek(n int) (buf []byte, err error)

	// Discard skips the next n bytes, returning the number of bytes discarded.
	//
	// If Discard skips fewer than n bytes, it also returns an error.
	// If 0 <= n <= b.Buffered(), Discard is guaranteed to succeed without
	// reading from the underlying io.Reader.
	Discard(n int) (discarded int, err error)

	// InboundBuffered returns the number of bytes that can be read from the current buffer.
	InboundBuffered() (n int)
}

// Writer is an interface that consists of a number of methods for writing that Conn must implement.
type Writer interface {
	// ================================== Non-concurrency-safe API's ==================================

	io.Writer
	io.ReaderFrom // must be non-blocking, otherwise it may block the event-loop.

	// Writev writes multiple byte slices to peer synchronously, you must call it in the current goroutine.
	Writev(bs [][]byte) (n int, err error)

	// Flush writes any buffered data to the underlying connection, you must call it in the current goroutine.
	Flush() (err error)

	// OutboundBuffered returns the number of bytes that can be read from the current buffer.
	OutboundBuffered() (n int)

	// ==================================== Concurrency-safe API's ====================================

	// AsyncWrite writes one byte slice to peer asynchronously, usually you would call it in individual goroutines
	// instead of the event-loop goroutines.
	AsyncWrite(buf []byte, callback AsyncCallback) (err error)

	// AsyncWritev writes multiple byte slices to peer asynchronously, usually you would call it in individual goroutines
	// instead of the event-loop goroutines.
	AsyncWritev(bs [][]byte, callback AsyncCallback) (err error)
}

// AsyncCallback is a callback which will be invoked after the asynchronous functions has finished executing.
//
// Note that the parameter gnet.Conn is already released under UDP protocol, thus it's not allowed to be accessed.
type AsyncCallback func(c Conn, err error) error

// Socket is a set of functions which manipulate the underlying file descriptor of a connection.
type Socket interface {
	// Fd returns the underlying file descriptor.
	Fd() int

	// Dup returns a copy of the underlying file descriptor.
	// It is the caller's responsibility to close fd when finished.
	// Closing c does not affect fd, and closing fd does not affect c.
	//
	// The returned file descriptor is different from the
	// connection's. Attempting to change properties of the original
	// using this duplicate may or may not have the desired effect.
	Dup() (int, error)

	// SetReadBuffer sets the size of the operating system's
	// receive buffer associated with the connection.
	SetReadBuffer(bytes int) error

	// SetWriteBuffer sets the size of the operating system's
	// transmit buffer associated with the connection.
	SetWriteBuffer(bytes int) error

<<<<<<< HEAD
	// Close closes the current connection.
	Close() error

	// ConnID ConnID
	ConnID() int64

	// DebugString DebugString
	DebugString() string

	// UnThreadSafeWrite UnThreadSafeWrite
	UnThreadSafeWrite(msg interface{}) error
=======
	// SetLinger sets the behavior of Close on a connection which still
	// has data waiting to be sent or to be acknowledged.
	//
	// If sec < 0 (the default), the operating system finishes sending the
	// data in the background.
	//
	// If sec == 0, the operating system discards any unsent or
	// unacknowledged data.
	//
	// If sec > 0, the data is sent in the background as with sec < 0. On
	// some operating systems after sec seconds have elapsed any remaining
	// unsent data may be discarded.
	SetLinger(sec int) error

	// SetKeepAlivePeriod tells operating system to send keep-alive messages on the connection
	// and sets period between TCP keep-alive probes.
	SetKeepAlivePeriod(d time.Duration) error

	// SetNoDelay controls whether the operating system should delay
	// packet transmission in hopes of sending fewer packets (Nagle's
	// algorithm).
	// The default is true (no delay), meaning that data is sent as soon as possible after a Write.
	SetNoDelay(noDelay bool) error
	// CloseRead() error
	// CloseWrite() error
}

// Conn is an interface of underlying connection.
type Conn interface {
	Reader
	Writer
	Socket

	// ================================== Non-concurrency-safe API's ==================================

	// Context returns a user-defined context.
	Context() (ctx interface{})

	// SetContext sets a user-defined context.
	SetContext(ctx interface{})

	// LocalAddr is the connection's local socket address.
	LocalAddr() (addr net.Addr)

	// RemoteAddr is the connection's remote peer address.
	RemoteAddr() (addr net.Addr)

	// SetDeadline implements net.Conn.
	SetDeadline(t time.Time) (err error)

	// SetReadDeadline implements net.Conn.
	SetReadDeadline(t time.Time) (err error)

	// SetWriteDeadline implements net.Conn.
	SetWriteDeadline(t time.Time) (err error)

	// ==================================== Concurrency-safe API's ====================================

	// Wake triggers a OnTraffic event for the connection.
	Wake(callback AsyncCallback) (err error)

	// CloseWithCallback closes the current connection, usually you don't need to pass a non-nil callback
	// because you should use OnClose() instead, the callback here is only for compatibility.
	CloseWithCallback(callback AsyncCallback) (err error)

	// Close closes the current connection, implements net.Conn.
	Close() (err error)
>>>>>>> 0f41b37d
}

type (
	// EventHandler represents the engine events' callbacks for the Run call.
	// Each event has an Action return value that is used manage the state
	// of the connection and engine.
	EventHandler interface {
		// OnBoot fires when the engine is ready for accepting connections.
		// The parameter engine has information and various utilities.
		OnBoot(eng Engine) (action Action)

		// OnShutdown fires when the engine is being shut down, it is called right after
		// all event-loops and connections are closed.
		OnShutdown(eng Engine)

		// OnOpen fires when a new connection has been opened.
		//
		// The Conn c has information about the connection such as its local and remote addresses.
		// The parameter out is the return value which is going to be sent back to the peer.
		// Sending large amounts of data back to the peer in OnOpen is usually not recommended.
		OnOpen(c Conn) (out []byte, action Action)

		// OnClose fires when a connection has been closed.
		// The parameter err is the last known connection error.
		OnClose(c Conn, err error) (action Action)

<<<<<<< HEAD
		// PreWrite fires just before a packet is written to the peer socket, this event function is usually where
		// you put some code of logging/counting/reporting or any fore operations before writing data to the peer.
		PreWrite(c Conn)

		// AfterWrite fires right after a packet is written to the peer socket, this event function is usually where
		// you put the []byte returned from React() back to your memory pool.
		AfterWrite(c Conn, frame interface{})

		// React fires when a socket receives data from the peer.
		// Call c.Read() or c.ReadN(n) of Conn c to read incoming data from the peer.
		// The parameter out is the return value which is going to be sent back to the peer.
		//
		// Note that the parameter packet returned from React() is not allowed to be passed to a new goroutine,
		// as this []byte will be reused within event-loop after React() returns.
		// If you have to use packet in a new goroutine, then you need to make a copy of buf and pass this copy
		// to that new goroutine.
		React(frame interface{}, c Conn) (out interface{}, action Action)
=======
		// OnTraffic fires when a socket receives data from the peer.
		//
		// Note that the []byte returned from Conn.Peek(int)/Conn.Next(int) is not allowed to be passed to a new goroutine,
		// as this []byte will be reused within event-loop after OnTraffic() returns.
		// If you have to use this []byte in a new goroutine, you should either make a copy of it or call Conn.Read([]byte)
		// to read data into your own []byte, then pass the new []byte to the new goroutine.
		OnTraffic(c Conn) (action Action)
>>>>>>> 0f41b37d

		// OnTick fires immediately after the engine starts and will fire again
		// following the duration specified by the delay return value.
		OnTick() (delay time.Duration, action Action)
	}

	// BuiltinEventEngine is a built-in implementation of EventHandler which sets up each method with a default implementation,
	// you can compose it with your own implementation of EventHandler when you don't want to implement all methods
	// in EventHandler.
	BuiltinEventEngine struct{}
)

// OnBoot fires when the engine is ready for accepting connections.
// The parameter engine has information and various utilities.
func (*BuiltinEventEngine) OnBoot(_ Engine) (action Action) {
	return
}

// OnShutdown fires when the engine is being shut down, it is called right after
// all event-loops and connections are closed.
func (*BuiltinEventEngine) OnShutdown(_ Engine) {
}

// OnOpen fires when a new connection has been opened.
// The parameter out is the return value which is going to be sent back to the peer.
func (*BuiltinEventEngine) OnOpen(_ Conn) (out []byte, action Action) {
	return
}

// OnClose fires when a connection has been closed.
// The parameter err is the last known connection error.
func (*BuiltinEventEngine) OnClose(_ Conn, _ error) (action Action) {
	return
}

<<<<<<< HEAD
// PreWrite fires just before a packet is written to the peer socket, this event function is usually where
// you put some code of logging/counting/reporting or any fore operations before writing data to the peer.
func (es *EventServer) PreWrite(c Conn) {
}

// AfterWrite fires right after a packet is written to the peer socket, this event function is usually where
// you put the []byte's back to your memory pool.
func (es *EventServer) AfterWrite(c Conn, frame interface{}) {
}

// React fires when a connection sends the server data.
// Call c.Read() or c.ReadN(n) within the parameter:c to read incoming data from client.
// Parameter:out is the return value which is going to be sent back to the client.
func (es *EventServer) React(frame interface{}, c Conn) (out interface{}, action Action) {
=======
// OnTraffic fires when a local socket receives data from the peer.
func (*BuiltinEventEngine) OnTraffic(_ Conn) (action Action) {
>>>>>>> 0f41b37d
	return
}

// OnTick fires immediately after the engine starts and will fire again
// following the duration specified by the delay return value.
func (*BuiltinEventEngine) OnTick() (delay time.Duration, action Action) {
	return
}

// MaxStreamBufferCap is the default buffer size for each stream-oriented connection(TCP/Unix).
var MaxStreamBufferCap = 64 * 1024 // 64KB

// Run starts handling events on the specified address.
//
// Address should use a scheme prefix and be formatted
// like `tcp://192.168.0.10:9851` or `unix://socket`.
// Valid network schemes:
//
//	tcp   - bind to both IPv4 and IPv6
//	tcp4  - IPv4
//	tcp6  - IPv6
//	udp   - bind to both IPv4 and IPv6
//	udp4  - IPv4
//	udp6  - IPv6
//	unix  - Unix Domain Socket
//
// The "tcp" network scheme is assumed when one is not specified.
<<<<<<< HEAD
func Serve(eventHandler EventHandler, protoAddrs []string, opts ...Option) (err error) {
=======
func Run(eventHandler EventHandler, protoAddr string, opts ...Option) (err error) {
>>>>>>> 0f41b37d
	options := loadOptions(opts...)

	logging.Debugf("default logging level is %s", logging.LogLevel())

	var (
		logger logging.Logger
		flush  func() error
	)
	if options.LogPath != "" {
		if logger, flush, err = logging.CreateLoggerAsLocalFile(options.LogPath, options.LogLevel); err != nil {
			return
		}
	} else {
		logger = logging.GetDefaultLogger()
	}
	if options.Logger == nil {
		options.Logger = logger
	}
	defer func() {
		if flush != nil {
			_ = flush()
		}
		logging.Cleanup()
	}()

	// The maximum number of operating system threads that the Go program can use is initially set to 10000,
	// which should also be the maximum amount of I/O event-loops locked to OS threads that users can start up.
	if options.LockOSThread && options.NumEventLoop > 10000 {
		logging.Errorf("too many event-loops under LockOSThread mode, should be less than 10,000 "+
			"while you are trying to set up %d\n", options.NumEventLoop)
		return errors.ErrTooManyEventLoopThreads
	}

	rbc := options.ReadBufferCap
	switch {
	case rbc <= 0:
		options.ReadBufferCap = MaxStreamBufferCap
	case rbc <= ring.DefaultBufferSize:
		options.ReadBufferCap = ring.DefaultBufferSize
	default:
		options.ReadBufferCap = math.CeilToPowerOfTwo(rbc)
	}
	wbc := options.WriteBufferCap
	switch {
	case wbc <= 0:
		options.WriteBufferCap = MaxStreamBufferCap
	case wbc <= ring.DefaultBufferSize:
		options.WriteBufferCap = ring.DefaultBufferSize
	default:
		options.WriteBufferCap = math.CeilToPowerOfTwo(wbc)
	}

	var lns []*listener

	for _, protoAddr := range protoAddrs {
		network, addr := parseProtoAddr(protoAddr)

		var ln *listener
		if ln, err = initListener(network, addr, options); err != nil {
			return
		}
		lns = append(lns, ln)
	}

<<<<<<< HEAD
	defer func() {
		for _, ln := range lns {
			ln.close()
		}
	}()

	return serve(eventHandler, lns, options, protoAddrs)
=======
	return run(eventHandler, ln, options, protoAddr)
>>>>>>> 0f41b37d
}

var (
	allEngines sync.Map

	// shutdownPollInterval is how often we poll to check whether engine has been shut down during gnet.Stop().
	shutdownPollInterval = 500 * time.Millisecond
)

// Stop gracefully shuts down the engine without interrupting any active event-loops,
// it waits indefinitely for connections and event-loops to be closed and then shuts down.
// Deprecated: The global Stop only shuts down the last registered Engine with the same protocol and IP:Port as the previous Engine's, which can lead to leaks of Engine if you invoke gnet.Run multiple times using the same protocol and IP:Port under the condition that WithReuseAddr(true) and WithReusePort(true) are enabled. Use Engine.Stop instead.
func Stop(ctx context.Context, protoAddr string) error {
	var eng *engine
	if s, ok := allEngines.Load(protoAddr); ok {
		eng = s.(*engine)
		eng.signalShutdown()
		defer allEngines.Delete(protoAddr)
	} else {
		return errors.ErrEngineInShutdown
	}

	if eng.isInShutdown() {
		return errors.ErrEngineInShutdown
	}

	ticker := time.NewTicker(shutdownPollInterval)
	defer ticker.Stop()
	for {
		if eng.isInShutdown() {
			return nil
		}
		select {
		case <-ctx.Done():
			return ctx.Err()
		case <-ticker.C:
		}
	}
}

func StopServer(protoAddrs []string) {
	for _, protoAddr := range protoAddrs {
		Stop(context.Background(), protoAddr)
	}
}

func parseProtoAddr(addr string) (network, address string) {
	network = "tcp"
	address = strings.ToLower(addr)
	if strings.Contains(address, "://") {
		pair := strings.Split(address, "://")
		network = pair[0]
		address = pair[1]
	}
	return
}

func bool2int(b bool) int {
	if b {
		return 1
	}
	return 0
}<|MERGE_RESOLUTION|>--- conflicted
+++ resolved
@@ -43,36 +43,10 @@
 	Shutdown
 )
 
-<<<<<<< HEAD
-// Server represents a server context which provides information about the
-// running server and has control functions for managing state.
-type Server struct {
-	// svr is the internal server struct.
-	svr *server
-	// Multicore indicates whether the server will be effectively created with multi-cores, if so,
-	// then you must take care of synchronizing the shared data between all event callbacks, otherwise,
-	// it will run the server with single thread. The number of threads in the server will be automatically
-	// assigned to the value of logical CPUs usable by the current process.
-	Multicore bool
-
-	// Addr is the listening address that align
-	// with the addr string passed to the Serve function.
-	Addrs []net.Addr
-
-	// NumEventLoop is the number of event-loops that the server is using.
-	NumEventLoop int
-
-	// ReusePort indicates whether SO_REUSEPORT is enable.
-	ReusePort bool
-
-	// TCPKeepAlive (SO_KEEPALIVE) socket option.
-	TCPKeepAlive time.Duration
-=======
 // Engine represents an engine context which provides some functions.
 type Engine struct {
 	// eng is the internal engine struct.
 	eng *engine
->>>>>>> 0f41b37d
 }
 
 // CountConnections counts the number of currently active connections and returns it.
@@ -88,19 +62,6 @@
 	return
 }
 
-<<<<<<< HEAD
-// DupFds
-// DupFd returns a copy of the underlying file descriptor of listener.
-// It is the caller's responsibility to close dupFD when finished.
-// Closing listener does not affect dupFD, and closing dupFD does not affect listener.
-func (s Server) DupFds() (dupFDs []int, err error) {
-	for _, ln := range s.svr.lns {
-		dupFD, sc, err := ln.dup()
-		if err != nil {
-			logging.Warnf("%s failed when duplicating new fd\n", sc)
-		}
-		dupFDs = append(dupFDs, dupFD)
-=======
 // Dup returns a copy of the underlying file descriptor of listener.
 // It is the caller's responsibility to close dupFD when finished.
 // Closing listener does not affect dupFD, and closing dupFD does not affect listener.
@@ -113,73 +74,10 @@
 	dupFD, sc, err = s.eng.ln.dup()
 	if err != nil {
 		logging.Warnf("%s failed when duplicating new fd\n", sc)
->>>>>>> 0f41b37d
-	}
-	return
-}
-
-<<<<<<< HEAD
-// AddrsString AddrsString
-func (s *Server) AddrsString() string {
-	var addrs []string
-	for _, addr := range s.Addrs {
-		addrs = append(addrs, addr.String())
-	}
-	return strings.Join(addrs, ", ")
-}
-
-// AsyncWrite AsyncWrite
-func (s *Server) AsyncWrite(connId int64, msg interface{}) {
-	elidx := int(connId >> 48 & 0xffff)
-	id := uint16(connId >> 32 & 0xffff)
-	fd := int(connId & 0xffffffff)
-
-	s.svr.lb.iterate(func(i int, el *eventloop) bool {
-		if i == elidx {
-			_ = el.poller.Trigger(func(_ interface{}) error {
-				if c, ok := el.connections[fd]; ok && c.id == id {
-					if !c.opened {
-						return nil
-					}
-					c.write(msg)
-				}
-				return nil
-			}, nil)
-			return false
-		}
-		return true
-	})
-}
-
-func (s *Server) Trigger(connId int64, cb func(c Conn)) {
-	if cb == nil {
-		return
-	}
-
-	elidx := int(connId >> 48 & 0xffff)
-	id := uint16(connId >> 32 & 0xffff)
-	fd := int(connId & 0xffffffff)
-
-	s.svr.lb.iterate(func(i int, el *eventloop) bool {
-		if i == elidx {
-			_ = el.poller.Trigger(func(_ interface{}) error {
-				if c, ok := el.connections[fd]; ok && id == c.id {
-					if c.opened {
-						cb(c)
-					}
-				}
-				return nil
-			}, nil)
-			return false
-		}
-		return true
-	})
-}
-
-// Conn is an interface of gnet connection.
-type Conn interface {
-	// ================================== Non-concurrency-safe API's ==================================
-=======
+	}
+	return
+}
+
 // Stop gracefully shuts down this Engine without interrupting any active event-loops,
 // it waits indefinitely for connections and event-loops to be closed and then shuts down.
 func (s Engine) Stop(ctx context.Context) error {
@@ -189,7 +87,6 @@
 	if s.eng.isInShutdown() {
 		return errors.ErrEngineInShutdown
 	}
->>>>>>> 0f41b37d
 
 	s.eng.signalShutdown()
 
@@ -301,19 +198,6 @@
 	// transmit buffer associated with the connection.
 	SetWriteBuffer(bytes int) error
 
-<<<<<<< HEAD
-	// Close closes the current connection.
-	Close() error
-
-	// ConnID ConnID
-	ConnID() int64
-
-	// DebugString DebugString
-	DebugString() string
-
-	// UnThreadSafeWrite UnThreadSafeWrite
-	UnThreadSafeWrite(msg interface{}) error
-=======
 	// SetLinger sets the behavior of Close on a connection which still
 	// has data waiting to be sent or to be acknowledged.
 	//
@@ -381,7 +265,6 @@
 
 	// Close closes the current connection, implements net.Conn.
 	Close() (err error)
->>>>>>> 0f41b37d
 }
 
 type (
@@ -408,25 +291,6 @@
 		// The parameter err is the last known connection error.
 		OnClose(c Conn, err error) (action Action)
 
-<<<<<<< HEAD
-		// PreWrite fires just before a packet is written to the peer socket, this event function is usually where
-		// you put some code of logging/counting/reporting or any fore operations before writing data to the peer.
-		PreWrite(c Conn)
-
-		// AfterWrite fires right after a packet is written to the peer socket, this event function is usually where
-		// you put the []byte returned from React() back to your memory pool.
-		AfterWrite(c Conn, frame interface{})
-
-		// React fires when a socket receives data from the peer.
-		// Call c.Read() or c.ReadN(n) of Conn c to read incoming data from the peer.
-		// The parameter out is the return value which is going to be sent back to the peer.
-		//
-		// Note that the parameter packet returned from React() is not allowed to be passed to a new goroutine,
-		// as this []byte will be reused within event-loop after React() returns.
-		// If you have to use packet in a new goroutine, then you need to make a copy of buf and pass this copy
-		// to that new goroutine.
-		React(frame interface{}, c Conn) (out interface{}, action Action)
-=======
 		// OnTraffic fires when a socket receives data from the peer.
 		//
 		// Note that the []byte returned from Conn.Peek(int)/Conn.Next(int) is not allowed to be passed to a new goroutine,
@@ -434,7 +298,6 @@
 		// If you have to use this []byte in a new goroutine, you should either make a copy of it or call Conn.Read([]byte)
 		// to read data into your own []byte, then pass the new []byte to the new goroutine.
 		OnTraffic(c Conn) (action Action)
->>>>>>> 0f41b37d
 
 		// OnTick fires immediately after the engine starts and will fire again
 		// following the duration specified by the delay return value.
@@ -470,25 +333,8 @@
 	return
 }
 
-<<<<<<< HEAD
-// PreWrite fires just before a packet is written to the peer socket, this event function is usually where
-// you put some code of logging/counting/reporting or any fore operations before writing data to the peer.
-func (es *EventServer) PreWrite(c Conn) {
-}
-
-// AfterWrite fires right after a packet is written to the peer socket, this event function is usually where
-// you put the []byte's back to your memory pool.
-func (es *EventServer) AfterWrite(c Conn, frame interface{}) {
-}
-
-// React fires when a connection sends the server data.
-// Call c.Read() or c.ReadN(n) within the parameter:c to read incoming data from client.
-// Parameter:out is the return value which is going to be sent back to the client.
-func (es *EventServer) React(frame interface{}, c Conn) (out interface{}, action Action) {
-=======
 // OnTraffic fires when a local socket receives data from the peer.
 func (*BuiltinEventEngine) OnTraffic(_ Conn) (action Action) {
->>>>>>> 0f41b37d
 	return
 }
 
@@ -516,11 +362,7 @@
 //	unix  - Unix Domain Socket
 //
 // The "tcp" network scheme is assumed when one is not specified.
-<<<<<<< HEAD
-func Serve(eventHandler EventHandler, protoAddrs []string, opts ...Option) (err error) {
-=======
 func Run(eventHandler EventHandler, protoAddr string, opts ...Option) (err error) {
->>>>>>> 0f41b37d
 	options := loadOptions(opts...)
 
 	logging.Debugf("default logging level is %s", logging.LogLevel())
@@ -573,29 +415,15 @@
 		options.WriteBufferCap = math.CeilToPowerOfTwo(wbc)
 	}
 
-	var lns []*listener
-
-	for _, protoAddr := range protoAddrs {
-		network, addr := parseProtoAddr(protoAddr)
-
-		var ln *listener
-		if ln, err = initListener(network, addr, options); err != nil {
-			return
-		}
-		lns = append(lns, ln)
-	}
-
-<<<<<<< HEAD
-	defer func() {
-		for _, ln := range lns {
-			ln.close()
-		}
-	}()
-
-	return serve(eventHandler, lns, options, protoAddrs)
-=======
+	network, addr := parseProtoAddr(protoAddr)
+
+	var ln *listener
+	if ln, err = initListener(network, addr, options); err != nil {
+		return
+	}
+	defer ln.close()
+
 	return run(eventHandler, ln, options, protoAddr)
->>>>>>> 0f41b37d
 }
 
 var (
@@ -636,12 +464,6 @@
 	}
 }
 
-func StopServer(protoAddrs []string) {
-	for _, protoAddr := range protoAddrs {
-		Stop(context.Background(), protoAddr)
-	}
-}
-
 func parseProtoAddr(addr string) (network, address string) {
 	network = "tcp"
 	address = strings.ToLower(addr)
