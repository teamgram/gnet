// Copyright (c) 2019 The Gnet Authors. All rights reserved.
//
// Licensed under the Apache License, Version 2.0 (the "License");
// you may not use this file except in compliance with the License.
// You may obtain a copy of the License at
//
//     http://www.apache.org/licenses/LICENSE-2.0
//
// Unless required by applicable law or agreed to in writing, software
// distributed under the License is distributed on an "AS IS" BASIS,
// WITHOUT WARRANTIES OR CONDITIONS OF ANY KIND, either express or implied.
// See the License for the specific language governing permissions and
// limitations under the License.

package gnet

import (
	"context"
	"io"
	"net"
	"strings"
	"sync"
	"time"

	"github.com/panjf2000/gnet/v2/internal/math"
	"github.com/panjf2000/gnet/v2/pkg/buffer/ring"
	"github.com/panjf2000/gnet/v2/pkg/errors"
	"github.com/panjf2000/gnet/v2/pkg/logging"
)

// Action is an action that occurs after the completion of an event.
type Action int

const (
	// None indicates that no action should occur following an event.
	None Action = iota

	// Close closes the connection.
	Close

	// Shutdown shutdowns the engine.
	Shutdown
)

// Engine represents an engine context which provides some functions.
type Engine struct {
	// eng is the internal engine struct.
	eng *engine
}

// Validate checks whether the engine is available.
func (e Engine) Validate() error {
	if e.eng == nil {
		return errors.ErrEmptyEngine
	}
	if e.eng.isInShutdown() {
		return errors.ErrEngineInShutdown
	}
	return nil
}

// CountConnections counts the number of currently active connections and returns it.
func (e Engine) CountConnections() (count int) {
	if e.Validate() != nil {
		return -1
	}

	e.eng.eventLoops.iterate(func(_ int, el *eventloop) bool {
		count += int(el.countConn())
		return true
	})
	return
}

// Dup returns a copy of the underlying file descriptor of listener.
// It is the caller's responsibility to close dupFD when finished.
// Closing listener does not affect dupFD, and closing dupFD does not affect listener.
<<<<<<< HEAD
// Returns error when engine has multiple listeners.
func (s Engine) Dup() (dupFD int, err error) {
	if s.eng == nil {
		return -1, errors.ErrEmptyEngine
=======
func (e Engine) Dup() (fd int, err error) {
	if err = e.Validate(); err != nil {
		return -1, err
>>>>>>> f5e5ef98
	}

	if len(s.eng.listeners) > 1 {
		return -1, errors.ErrUnsupportedOp
	}
	var ln *listener
	for _, ln = range s.eng.listeners {
		break
	}

	if ln == nil {
		return -1, errors.ErrEmptyEngine
	}

	var sc string
<<<<<<< HEAD
	dupFD, sc, err = ln.dup()
=======
	fd, sc, err = e.eng.ln.dup()
>>>>>>> f5e5ef98
	if err != nil {
		logging.Warnf("%s failed when duplicating new fd\n", sc)
	}
	return
}

// Stop gracefully shuts down this Engine without interrupting any active event-loops,
// it waits indefinitely for connections and event-loops to be closed and then shuts down.
func (e Engine) Stop(ctx context.Context) error {
	if err := e.Validate(); err != nil {
		return err
	}

	e.eng.shutdown(nil)

	ticker := time.NewTicker(shutdownPollInterval)
	defer ticker.Stop()
	for {
		if e.eng.isInShutdown() {
			return nil
		}
		select {
		case <-ctx.Done():
			return ctx.Err()
		case <-ticker.C:
		}
	}
}

<<<<<<< HEAD
// AsyncWrite - AsyncWrite
func (s Engine) AsyncWrite(connId int64, data []byte) error {
	if s.eng == nil {
		return errors.ErrEmptyEngine
	}

	elidx := int(connId >> 48 & 0xffff)
	id := uint16(connId >> 32 & 0xffff)
	fd := int(connId & 0xffffffff)

	s.eng.lb.iterate(func(i int, el *eventloop) bool {
		if i == elidx {
			_ = el.poller.Trigger(func(_ interface{}) error {
				if c, ok := el.connections[fd]; ok && c.id == id {
					if !c.opened {
						return nil
					}
					c.write(data)
				}
				return nil
			}, nil)
			return false
		}
		return true
	})

	return nil
}

// Trigger - Trigger
func (s Engine) Trigger(connId int64, cb func(c Conn)) {
	if s.eng == nil {
		return
	}

	if cb == nil {
		return
	}

	elidx := int(connId >> 48 & 0xffff)
	id := uint16(connId >> 32 & 0xffff)
	fd := int(connId & 0xffffffff)

	s.eng.lb.iterate(func(i int, el *eventloop) bool {
		if i == elidx {
			_ = el.poller.Trigger(func(_ interface{}) error {
				if c, ok := el.connections[fd]; ok && id == c.id {
					if c.opened {
						cb(c)
					}
				}
				return nil
			}, nil)
			return false
		}
		return true
	})
}
=======
/*
type asyncCmdType uint8

const (
	asyncCmdClose = iota + 1
	asyncCmdWake
	asyncCmdWrite
	asyncCmdWritev
)

type asyncCmd struct {
	fd  gfd.GFD
	typ asyncCmdType
	cb  AsyncCallback
	arg interface{}
}

// AsyncWrite writes data to the given connection asynchronously.
func (e Engine) AsyncWrite(fd gfd.GFD, p []byte, cb AsyncCallback) error {
	if err := e.Validate(); err != nil {
		return err
	}

	return e.eng.sendCmd(&asyncCmd{fd: fd, typ: asyncCmdWrite, cb: cb, arg: p}, false)
}

// AsyncWritev is like AsyncWrite, but it accepts a slice of byte slices.
func (e Engine) AsyncWritev(fd gfd.GFD, batch [][]byte, cb AsyncCallback) error {
	if err := e.Validate(); err != nil {
		return err
	}

	return e.eng.sendCmd(&asyncCmd{fd: fd, typ: asyncCmdWritev, cb: cb, arg: batch}, false)
}

// Close closes the given connection.
func (e Engine) Close(fd gfd.GFD, cb AsyncCallback) error {
	if err := e.Validate(); err != nil {
		return err
	}

	return e.eng.sendCmd(&asyncCmd{fd: fd, typ: asyncCmdClose, cb: cb}, false)
}

// Wake wakes up the given connection.
func (e Engine) Wake(fd gfd.GFD, cb AsyncCallback) error {
	if err := e.Validate(); err != nil {
		return err
	}

	return e.eng.sendCmd(&asyncCmd{fd: fd, typ: asyncCmdWake, cb: cb}, true)
}
*/
>>>>>>> f5e5ef98

// Reader is an interface that consists of a number of methods for reading that Conn must implement.
//
// Note that the methods in this interface are not goroutine-safe for concurrent use,
// you must invoke them within any method in EventHandler.
type Reader interface {
	io.Reader
	io.WriterTo

	// Next returns a slice containing the next n bytes from the buffer,
	// advancing the buffer as if the bytes had been returned by Read.
	// If there are fewer than n bytes in the buffer, Next returns the entire buffer.
	// The error is ErrBufferFull if n is larger than b's buffer size.
	//
	// Note that the []byte buf returned by Next() is not allowed to be passed to a new goroutine,
	// as this []byte will be reused within event-loop.
	// If you have to use buf in a new goroutine, then you need to make a copy of buf and pass this copy
	// to that new goroutine.
	Next(n int) (buf []byte, err error)

	// Peek returns the next n bytes without advancing the reader. The bytes stop
	// being valid at the next read call. If Peek returns fewer than n bytes, it
	// also returns an error explaining why the read is short. The error is
	// ErrBufferFull if n is larger than b's buffer size.
	//
	// Note that the []byte buf returned by Peek() is not allowed to be passed to a new goroutine,
	// as this []byte will be reused within event-loop.
	// If you have to use buf in a new goroutine, then you need to make a copy of buf and pass this copy
	// to that new goroutine.
	Peek(n int) (buf []byte, err error)

	// Discard skips the next n bytes, returning the number of bytes discarded.
	//
	// If Discard skips fewer than n bytes, it also returns an error.
	// If 0 <= n <= b.Buffered(), Discard is guaranteed to succeed without
	// reading from the underlying io.Reader.
	Discard(n int) (discarded int, err error)

	// InboundBuffered returns the number of bytes that can be read from the current buffer.
	InboundBuffered() (n int)
}

// Writer is an interface that consists of a number of methods for writing that Conn must implement.
type Writer interface {
	io.Writer     // not goroutine-safe
	io.ReaderFrom // not goroutine-safe

	// Writev writes multiple byte slices to peer synchronously, it's not goroutine-safe,
	// you must invoke it within any method in EventHandler.
	Writev(bs [][]byte) (n int, err error)

	// Flush writes any buffered data to the underlying connection, it's not goroutine-safe,
	// you must invoke it within any method in EventHandler.
	Flush() (err error)

	// OutboundBuffered returns the number of bytes that can be read from the current buffer.
	// it's not goroutine-safe, you must invoke it within any method in EventHandler.
	OutboundBuffered() (n int)

	// AsyncWrite writes bytes to peer asynchronously, it's goroutine-safe,
	// you don't have to invoke it within any method in EventHandler,
	// usually you would call it in an individual goroutine.
	//
	// Note that it will go synchronously with UDP, so it is needless to call
	// this asynchronous method, we may disable this method for UDP and just
	// return ErrUnsupportedOp in the future, therefore, please don't rely on
	// this method to do something important under UDP, if you're working with UDP,
	// just call Conn.Write to send back your data.
	AsyncWrite(buf []byte, callback AsyncCallback) (err error)

	// AsyncWritev writes multiple byte slices to peer asynchronously,
	// you don't have to invoke it within any method in EventHandler,
	// usually you would call it in an individual goroutine.
	AsyncWritev(bs [][]byte, callback AsyncCallback) (err error)
}

// AsyncCallback is a callback which will be invoked after the asynchronous functions has finished executing.
//
// Note that the parameter gnet.Conn is already released under UDP protocol, thus it's not allowed to be accessed.
type AsyncCallback func(c Conn, err error) error

// Socket is a set of functions which manipulate the underlying file descriptor of a connection.
//
// Note that the methods in this interface are goroutine-safe for concurrent use,
// you don't have to invoke them within any method in EventHandler.
type Socket interface {
	// Gfd returns the gfd of socket.
	// Gfd() gfd.GFD

	// Fd returns the underlying file descriptor.
	Fd() int

	// Dup returns a copy of the underlying file descriptor.
	// It is the caller's responsibility to close fd when finished.
	// Closing c does not affect fd, and closing fd does not affect c.
	//
	// The returned file descriptor is different from the
	// connection's. Attempting to change properties of the original
	// using this duplicate may or may not have the desired effect.
	Dup() (int, error)

	// SetReadBuffer sets the size of the operating system's
	// receive buffer associated with the connection.
	SetReadBuffer(bytes int) error

	// SetWriteBuffer sets the size of the operating system's
	// transmit buffer associated with the connection.
	SetWriteBuffer(bytes int) error

	// SetLinger sets the behavior of Close on a connection which still
	// has data waiting to be sent or to be acknowledged.
	//
	// If sec < 0 (the default), the operating system finishes sending the
	// data in the background.
	//
	// If sec == 0, the operating system discards any unsent or
	// unacknowledged data.
	//
	// If sec > 0, the data is sent in the background as with sec < 0. On
	// some operating systems after sec seconds have elapsed any remaining
	// unsent data may be discarded.
	SetLinger(sec int) error

	// SetKeepAlivePeriod tells operating system to send keep-alive messages on the connection
	// and sets period between TCP keep-alive probes.
	SetKeepAlivePeriod(d time.Duration) error

	// SetNoDelay controls whether the operating system should delay
	// packet transmission in hopes of sending fewer packets (Nagle's
	// algorithm).
	// The default is true (no delay), meaning that data is sent as soon as possible after a Write.
	SetNoDelay(noDelay bool) error
	// CloseRead() error
	// CloseWrite() error
}

// Conn is an interface of underlying connection.
type Conn interface {
	Reader // all methods in Reader are not goroutine-safe.
	Writer // some methods in Writer are goroutine-safe, some are not.
	Socket // all methods in Socket are goroutine-safe.

	// Context returns a user-defined context, it's not goroutine-safe,
	// you must invoke it within any method in EventHandler.
	Context() (ctx interface{})

	// SetContext sets a user-defined context, it's not goroutine-safe,
	// you must invoke it within any method in EventHandler.
	SetContext(ctx interface{})

	// LocalAddr is the connection's local socket address, it's not goroutine-safe,
	// you must invoke it within any method in EventHandler.
	LocalAddr() (addr net.Addr)

	// RemoteAddr is the connection's remote peer address, it's not goroutine-safe,
	// you must invoke it within any method in EventHandler.
	RemoteAddr() (addr net.Addr)

	// Wake triggers a OnTraffic event for the current connection, it's goroutine-safe.
	Wake(callback AsyncCallback) (err error)

	// CloseWithCallback closes the current connection, it's goroutine-safe.
	// Usually you should provide a non-nil callback for this method,
	// otherwise your better choice is Close().
	CloseWithCallback(callback AsyncCallback) (err error)

	// Close closes the current connection, implements net.Conn, it's goroutine-safe.
	Close() (err error)

	// SetDeadline implements net.Conn.
	SetDeadline(t time.Time) (err error)

	// SetReadDeadline implements net.Conn.
	SetReadDeadline(t time.Time) (err error)

	// SetWriteDeadline implements net.Conn.
	SetWriteDeadline(t time.Time) (err error)
<<<<<<< HEAD

	// ==================================== Concurrency-safe API's ====================================

	// Wake triggers a OnTraffic event for the connection.
	Wake(callback AsyncCallback) (err error)

	// CloseWithCallback closes the current connection, usually you don't need to pass a non-nil callback
	// because you should use OnClose() instead, the callback here is only for compatibility.
	CloseWithCallback(callback AsyncCallback) (err error)

	// Close closes the current connection, implements net.Conn.
	Close() (err error)

	// ConnID ConnID
	ConnID() int64

	// String String
	String() string
=======
>>>>>>> f5e5ef98
}

type (
	// EventHandler represents the engine events' callbacks for the Run call.
	// Each event has an Action return value that is used manage the state
	// of the connection and engine.
	EventHandler interface {
		// OnBoot fires when the engine is ready for accepting connections.
		// The parameter engine has information and various utilities.
		OnBoot(eng Engine) (action Action)

		// OnShutdown fires when the engine is being shut down, it is called right after
		// all event-loops and connections are closed.
		OnShutdown(eng Engine)

		// OnOpen fires when a new connection has been opened.
		//
		// The Conn c has information about the connection such as its local and remote addresses.
		// The parameter out is the return value which is going to be sent back to the peer.
		// Sending large amounts of data back to the peer in OnOpen is usually not recommended.
		OnOpen(c Conn) (out []byte, action Action)

		// OnClose fires when a connection has been closed.
		// The parameter err is the last known connection error.
		OnClose(c Conn, err error) (action Action)

		// OnTraffic fires when a socket receives data from the peer.
		//
		// Note that the []byte returned from Conn.Peek(int)/Conn.Next(int) is not allowed to be passed to a new goroutine,
		// as this []byte will be reused within event-loop after OnTraffic() returns.
		// If you have to use this []byte in a new goroutine, you should either make a copy of it or call Conn.Read([]byte)
		// to read data into your own []byte, then pass the new []byte to the new goroutine.
		OnTraffic(c Conn) (action Action)

		// OnTick fires immediately after the engine starts and will fire again
		// following the duration specified by the delay return value.
		OnTick() (delay time.Duration, action Action)
	}

	// BuiltinEventEngine is a built-in implementation of EventHandler which sets up each method with a default implementation,
	// you can compose it with your own implementation of EventHandler when you don't want to implement all methods
	// in EventHandler.
	BuiltinEventEngine struct{}
)

// OnBoot fires when the engine is ready for accepting connections.
// The parameter engine has information and various utilities.
func (*BuiltinEventEngine) OnBoot(_ Engine) (action Action) {
	return
}

// OnShutdown fires when the engine is being shut down, it is called right after
// all event-loops and connections are closed.
func (*BuiltinEventEngine) OnShutdown(_ Engine) {
}

// OnOpen fires when a new connection has been opened.
// The parameter out is the return value which is going to be sent back to the peer.
func (*BuiltinEventEngine) OnOpen(_ Conn) (out []byte, action Action) {
	return
}

// OnClose fires when a connection has been closed.
// The parameter err is the last known connection error.
func (*BuiltinEventEngine) OnClose(_ Conn, _ error) (action Action) {
	return
}

// OnTraffic fires when a local socket receives data from the peer.
func (*BuiltinEventEngine) OnTraffic(_ Conn) (action Action) {
	return
}

// OnTick fires immediately after the engine starts and will fire again
// following the duration specified by the delay return value.
func (*BuiltinEventEngine) OnTick() (delay time.Duration, action Action) {
	return
}

// MaxStreamBufferCap is the default buffer size for each stream-oriented connection(TCP/Unix).
var MaxStreamBufferCap = 64 * 1024 // 64KB

// Run starts handling events on the specified address.
//
// Address should use a scheme prefix and be formatted
// like `tcp://192.168.0.10:9851` or `unix://socket`.
// Valid network schemes:
//
//	tcp   - bind to both IPv4 and IPv6
//	tcp4  - IPv4
//	tcp6  - IPv6
//	udp   - bind to both IPv4 and IPv6
//	udp4  - IPv4
//	udp6  - IPv6
//	unix  - Unix Domain Socket
//
// The "tcp" network scheme is assumed when one is not specified.
func Run(eventHandler EventHandler, addrs string, opts ...Option) (err error) {
	options := loadOptions(opts...)

	logger, logFlusher := logging.GetDefaultLogger(), logging.GetDefaultFlusher()
	if options.Logger == nil {
		if options.LogPath != "" {
			logger, logFlusher, _ = logging.CreateLoggerAsLocalFile(options.LogPath, options.LogLevel)
		}
		options.Logger = logger
	} else {
		logger = options.Logger
		logFlusher = nil
	}
	logging.SetDefaultLoggerAndFlusher(logger, logFlusher)

	defer logging.Cleanup()

	logging.Debugf("default logging level is %s", logging.LogLevel())

	// The maximum number of operating system threads that the Go program can use is initially set to 10000,
	// which should also be the maximum amount of I/O event-loops locked to OS threads that users can start up.
	if options.LockOSThread && options.NumEventLoop > 10000 {
		logging.Errorf("too many event-loops under LockOSThread mode, should be less than 10,000 "+
			"while you are trying to set up %d\n", options.NumEventLoop)
		return errors.ErrTooManyEventLoopThreads
	}

	rbc := options.ReadBufferCap
	switch {
	case rbc <= 0:
		options.ReadBufferCap = MaxStreamBufferCap
	case rbc <= ring.DefaultBufferSize:
		options.ReadBufferCap = ring.DefaultBufferSize
	default:
		options.ReadBufferCap = math.CeilToPowerOfTwo(rbc)
	}
	wbc := options.WriteBufferCap
	switch {
	case wbc <= 0:
		options.WriteBufferCap = MaxStreamBufferCap
	case wbc <= ring.DefaultBufferSize:
		options.WriteBufferCap = ring.DefaultBufferSize
	default:
		options.WriteBufferCap = math.CeilToPowerOfTwo(wbc)
	}

	listeners := make(map[int]*listener)

	for _, protoAddr := range strings.Split(addrs, ",") {
		network, addr := parseProtoAddr(protoAddr)
		var ln *listener
		if ln, err = initListener(network, addr, options); err != nil {
			return
		}
		listeners[ln.fd] = ln
		defer ln.close()
	}

	return run(eventHandler, listeners, options, addrs)
}

var (
	allEngines sync.Map

	// shutdownPollInterval is how often we poll to check whether engine has been shut down during gnet.Stop().
	shutdownPollInterval = 500 * time.Millisecond
)

// Stop gracefully shuts down the engine without interrupting any active event-loops,
// it waits indefinitely for connections and event-loops to be closed and then shuts down.
// Deprecated: The global Stop only shuts down the last registered Engine with the same protocol and IP:Port as the previous Engine's, which can lead to leaks of Engine if you invoke gnet.Run multiple times using the same protocol and IP:Port under the condition that WithReuseAddr(true) and WithReusePort(true) are enabled. Use Engine.Stop instead.
func Stop(ctx context.Context, addrs string) error {
	var eng *engine
	if s, ok := allEngines.Load(addrs); ok {
		eng = s.(*engine)
<<<<<<< HEAD
		eng.signalShutdown()
		defer allEngines.Delete(addrs)
=======
		eng.shutdown(nil)
		defer allEngines.Delete(protoAddr)
>>>>>>> f5e5ef98
	} else {
		return errors.ErrEngineInShutdown
	}

	if eng.isInShutdown() {
		return errors.ErrEngineInShutdown
	}

	ticker := time.NewTicker(shutdownPollInterval)
	defer ticker.Stop()
	for {
		if eng.isInShutdown() {
			return nil
		}
		select {
		case <-ctx.Done():
			return ctx.Err()
		case <-ticker.C:
		}
	}
}

func parseProtoAddr(addr string) (network, address string) {
	network = "tcp"
	address = strings.ToLower(addr)
	if strings.Contains(address, "://") {
		pair := strings.Split(address, "://")
		network = pair[0]
		address = pair[1]
	}
	return
}<|MERGE_RESOLUTION|>--- conflicted
+++ resolved
@@ -75,23 +75,16 @@
 // Dup returns a copy of the underlying file descriptor of listener.
 // It is the caller's responsibility to close dupFD when finished.
 // Closing listener does not affect dupFD, and closing dupFD does not affect listener.
-<<<<<<< HEAD
-// Returns error when engine has multiple listeners.
-func (s Engine) Dup() (dupFD int, err error) {
-	if s.eng == nil {
-		return -1, errors.ErrEmptyEngine
-=======
 func (e Engine) Dup() (fd int, err error) {
 	if err = e.Validate(); err != nil {
 		return -1, err
->>>>>>> f5e5ef98
-	}
-
-	if len(s.eng.listeners) > 1 {
+	}
+
+	if len(e.eng.listeners) > 1 {
 		return -1, errors.ErrUnsupportedOp
 	}
 	var ln *listener
-	for _, ln = range s.eng.listeners {
+	for _, ln = range e.eng.listeners {
 		break
 	}
 
@@ -100,11 +93,7 @@
 	}
 
 	var sc string
-<<<<<<< HEAD
-	dupFD, sc, err = ln.dup()
-=======
-	fd, sc, err = e.eng.ln.dup()
->>>>>>> f5e5ef98
+	fd, sc, err = ln.dup()
 	if err != nil {
 		logging.Warnf("%s failed when duplicating new fd\n", sc)
 	}
@@ -134,66 +123,65 @@
 	}
 }
 
-<<<<<<< HEAD
-// AsyncWrite - AsyncWrite
-func (s Engine) AsyncWrite(connId int64, data []byte) error {
-	if s.eng == nil {
-		return errors.ErrEmptyEngine
-	}
-
-	elidx := int(connId >> 48 & 0xffff)
-	id := uint16(connId >> 32 & 0xffff)
-	fd := int(connId & 0xffffffff)
-
-	s.eng.lb.iterate(func(i int, el *eventloop) bool {
-		if i == elidx {
-			_ = el.poller.Trigger(func(_ interface{}) error {
-				if c, ok := el.connections[fd]; ok && c.id == id {
-					if !c.opened {
-						return nil
-					}
-					c.write(data)
-				}
-				return nil
-			}, nil)
-			return false
-		}
-		return true
-	})
-
-	return nil
-}
-
-// Trigger - Trigger
-func (s Engine) Trigger(connId int64, cb func(c Conn)) {
-	if s.eng == nil {
-		return
-	}
-
-	if cb == nil {
-		return
-	}
-
-	elidx := int(connId >> 48 & 0xffff)
-	id := uint16(connId >> 32 & 0xffff)
-	fd := int(connId & 0xffffffff)
-
-	s.eng.lb.iterate(func(i int, el *eventloop) bool {
-		if i == elidx {
-			_ = el.poller.Trigger(func(_ interface{}) error {
-				if c, ok := el.connections[fd]; ok && id == c.id {
-					if c.opened {
-						cb(c)
-					}
-				}
-				return nil
-			}, nil)
-			return false
-		}
-		return true
-	})
-}
-=======
+//// AsyncWrite - AsyncWrite
+//func (s Engine) AsyncWrite(connId int64, data []byte) error {
+//	if s.eng == nil {
+//		return errors.ErrEmptyEngine
+//	}
+//
+//	elidx := int(connId >> 48 & 0xffff)
+//	id := uint16(connId >> 32 & 0xffff)
+//	fd := int(connId & 0xffffffff)
+//
+//	s.eng.lb.iterate(func(i int, el *eventloop) bool {
+//		if i == elidx {
+//			_ = el.poller.Trigger(func(_ interface{}) error {
+//				if c, ok := el.connections[fd]; ok && c.id == id {
+//					if !c.opened {
+//						return nil
+//					}
+//					c.write(data)
+//				}
+//				return nil
+//			}, nil)
+//			return false
+//		}
+//		return true
+//	})
+//
+//	return nil
+//}
+//
+//// Trigger - Trigger
+//func (s Engine) Trigger(connId int64, cb func(c Conn)) {
+//	if s.eng == nil {
+//		return
+//	}
+//
+//	if cb == nil {
+//		return
+//	}
+//
+//	elidx := int(connId >> 48 & 0xffff)
+//	id := uint16(connId >> 32 & 0xffff)
+//	fd := int(connId & 0xffffffff)
+//
+//	s.eng.lb.iterate(func(i int, el *eventloop) bool {
+//		if i == elidx {
+//			_ = el.poller.Trigger(func(_ interface{}) error {
+//				if c, ok := el.connections[fd]; ok && id == c.id {
+//					if c.opened {
+//						cb(c)
+//					}
+//				}
+//				return nil
+//			}, nil)
+//			return false
+//		}
+//		return true
+//	})
+//}
+
 /*
 type asyncCmdType uint8
 
@@ -247,7 +235,6 @@
 	return e.eng.sendCmd(&asyncCmd{fd: fd, typ: asyncCmdWake, cb: cb}, true)
 }
 */
->>>>>>> f5e5ef98
 
 // Reader is an interface that consists of a number of methods for reading that Conn must implement.
 //
@@ -425,27 +412,12 @@
 
 	// SetWriteDeadline implements net.Conn.
 	SetWriteDeadline(t time.Time) (err error)
-<<<<<<< HEAD
-
-	// ==================================== Concurrency-safe API's ====================================
-
-	// Wake triggers a OnTraffic event for the connection.
-	Wake(callback AsyncCallback) (err error)
-
-	// CloseWithCallback closes the current connection, usually you don't need to pass a non-nil callback
-	// because you should use OnClose() instead, the callback here is only for compatibility.
-	CloseWithCallback(callback AsyncCallback) (err error)
-
-	// Close closes the current connection, implements net.Conn.
-	Close() (err error)
 
 	// ConnID ConnID
 	ConnID() int64
 
 	// String String
 	String() string
-=======
->>>>>>> f5e5ef98
 }
 
 type (
@@ -618,13 +590,8 @@
 	var eng *engine
 	if s, ok := allEngines.Load(addrs); ok {
 		eng = s.(*engine)
-<<<<<<< HEAD
-		eng.signalShutdown()
+		eng.shutdown(nil)
 		defer allEngines.Delete(addrs)
-=======
-		eng.shutdown(nil)
-		defer allEngines.Delete(protoAddr)
->>>>>>> f5e5ef98
 	} else {
 		return errors.ErrEngineInShutdown
 	}
