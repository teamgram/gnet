--- conflicted
+++ resolved
@@ -50,10 +50,7 @@
 	"errors"
 	"os"
 	"strconv"
-<<<<<<< HEAD
-=======
 	"strings"
->>>>>>> f5e5ef98
 	"sync"
 
 	"go.uber.org/zap"
@@ -62,18 +59,12 @@
 	"gopkg.in/natefinch/lumberjack.v2"
 )
 
-<<<<<<< HEAD
-type Flusher func() error
-
-var (
-=======
 // Flusher is the callback function which flushes any buffered log entries to the underlying writer.
 // It is usually called before the gnet process exits.
 type Flusher = func() error
 
 var (
 	mu                  sync.RWMutex
->>>>>>> f5e5ef98
 	defaultLogger       Logger
 	defaultLoggingLevel Level
 	defaultFlusher      Flusher
@@ -189,22 +180,6 @@
 
 // GetDefaultFlusher returns the default flusher.
 func GetDefaultFlusher() Flusher {
-<<<<<<< HEAD
-	return defaultFlusher
-}
-
-var setupOnce sync.Once
-
-// SetDefaultLoggerAndFlusher sets the default logger and its flusher.
-//
-// Note that this function should only be called once at the
-// start of the program and not thereafter for the entire runtime,
-// otherwise it will only keep the first setup.
-func SetDefaultLoggerAndFlusher(logger Logger, flusher Flusher) {
-	setupOnce.Do(func() {
-		defaultLogger, defaultFlusher = logger, flusher
-	})
-=======
 	mu.RLock()
 	defer mu.RUnlock()
 	return defaultFlusher
@@ -215,7 +190,6 @@
 	mu.Lock()
 	defaultLogger, defaultFlusher = logger, flusher
 	mu.Unlock()
->>>>>>> f5e5ef98
 }
 
 // LogLevel tells what the default logging level is.
@@ -253,10 +227,7 @@
 
 // Cleanup does something windup for logger, like closing, flushing, etc.
 func Cleanup() {
-<<<<<<< HEAD
-=======
-	mu.RLock()
->>>>>>> f5e5ef98
+	mu.RLock()
 	if defaultFlusher != nil {
 		_ = defaultFlusher()
 	}
