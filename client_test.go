// Copyright (c) 2021 Andy Pan
//
// Licensed under the Apache License, Version 2.0 (the "License");
// you may not use this file except in compliance with the License.
// You may obtain a copy of the License at
//
//     http://www.apache.org/licenses/LICENSE-2.0
//
// Unless required by applicable law or agreed to in writing, software
// distributed under the License is distributed on an "AS IS" BASIS,
// WITHOUT WARRANTIES OR CONDITIONS OF ANY KIND, either express or implied.
// See the License for the specific language governing permissions and
// limitations under the License.

//go:build linux || freebsd || dragonfly || darwin
// +build linux freebsd dragonfly darwin

package gnet

import (
	"math/rand"
	"net"
	"sync"
	"sync/atomic"
	"testing"
	"time"

	"github.com/stretchr/testify/assert"
	"github.com/stretchr/testify/require"

	"github.com/panjf2000/gnet/v2/pkg/logging"
	bbPool "github.com/panjf2000/gnet/v2/pkg/pool/bytebuffer"
	goPool "github.com/panjf2000/gnet/v2/pkg/pool/goroutine"
)

type clientEvents struct {
	*BuiltinEventEngine
	svr       *testClientServer
	packetLen int
	rspChMap  sync.Map
}

func (ev *clientEvents) OnOpen(c Conn) ([]byte, Action) {
	c.SetContext([]byte{})
	rspCh := make(chan []byte, 1)
	ev.rspChMap.Store(c.LocalAddr().String(), rspCh)
	return nil, None
}

func (ev *clientEvents) OnClose(c Conn, err error) Action {
	if ev.svr != nil {
		if atomic.AddInt32(&ev.svr.clientActive, -1) == 0 {
			return Shutdown
		}
	}
	return None
}

<<<<<<< HEAD
func (ev *clientEvents) React(msg interface{}, c Conn) (out interface{}, action Action) {
=======
func (ev *clientEvents) OnTraffic(c Conn) (action Action) {
>>>>>>> 0f41b37d
	ctx := c.Context()
	var p []byte
	if ctx != nil {
		p = ctx.([]byte)
	} else { // UDP
		ev.packetLen = 1024
	}
<<<<<<< HEAD
	p = append(p, msg.([]byte)...)
=======
	buf, _ := c.Next(-1)
	p = append(p, buf...)
>>>>>>> 0f41b37d
	if len(p) < ev.packetLen {
		c.SetContext(p)
		return
	}
	v, _ := ev.rspChMap.Load(c.LocalAddr().String())
	rspCh := v.(chan []byte)
	rspCh <- p
	c.SetContext([]byte{})
	return
}

func (ev *clientEvents) OnTick() (delay time.Duration, action Action) {
	delay = 200 * time.Millisecond
	return
}

<<<<<<< HEAD
func TestCodecServeWithGnetClient(t *testing.T) {
	// start a server
	// connect 10 clients
	// each client will pipe random data for 1-3 seconds.
	// the writes to the server will be random sizes. 0KB - 1MB.
	// the server will echo back the data.
	// waits for graceful connection closing.
	t.Run("poll", func(t *testing.T) {
		t.Run("tcp", func(t *testing.T) {
			t.Run("1-loop-LineBasedFrameCodec", func(t *testing.T) {
				testCodecServeWithGnetClient(t, "tcp", ":9991", false, false, 10, false, new(LineBasedFrameCodec))
			})
			t.Run("1-loop-DelimiterBasedFrameCodec", func(t *testing.T) {
				testCodecServeWithGnetClient(t, "tcp", ":9992", false, false, 10, false, NewDelimiterBasedFrameCodec('|'))
			})
			t.Run("1-loop-FixedLengthFrameCodec", func(t *testing.T) {
				testCodecServeWithGnetClient(t, "tcp", ":9993", false, false, 10, false, NewFixedLengthFrameCodec(packetLen))
			})
			t.Run("1-loop-LengthFieldBasedFrameCodec", func(t *testing.T) {
				testCodecServeWithGnetClient(t, "tcp", ":9994", false, false, 10, false, nil)
			})
			t.Run("N-loop-LineBasedFrameCodec", func(t *testing.T) {
				testCodecServeWithGnetClient(t, "tcp", ":9995", true, false, 10, false, new(LineBasedFrameCodec))
			})
			t.Run("N-loop-DelimiterBasedFrameCodec", func(t *testing.T) {
				testCodecServeWithGnetClient(t, "tcp", ":9996", true, false, 10, false, NewDelimiterBasedFrameCodec('|'))
			})
			t.Run("N-loop-FixedLengthFrameCodec", func(t *testing.T) {
				testCodecServeWithGnetClient(t, "tcp", ":9997", true, false, 10, false, NewFixedLengthFrameCodec(packetLen))
			})
			t.Run("N-loop-LengthFieldBasedFrameCodec", func(t *testing.T) {
				testCodecServeWithGnetClient(t, "tcp", ":9998", true, false, 10, false, nil)
			})
		})
		t.Run("tcp-async", func(t *testing.T) {
			t.Run("1-loop-LineBasedFrameCodec", func(t *testing.T) {
				testCodecServeWithGnetClient(t, "tcp", ":9991", false, true, 10, false, new(LineBasedFrameCodec))
			})
			t.Run("1-loop-DelimiterBasedFrameCodec", func(t *testing.T) {
				testCodecServeWithGnetClient(t, "tcp", ":9992", false, true, 10, false, NewDelimiterBasedFrameCodec('|'))
			})
			t.Run("1-loop-FixedLengthFrameCodec", func(t *testing.T) {
				testCodecServeWithGnetClient(t, "tcp", ":9993", false, true, 10, false, NewFixedLengthFrameCodec(packetLen))
			})
			t.Run("1-loop-LengthFieldBasedFrameCodec", func(t *testing.T) {
				testCodecServeWithGnetClient(t, "tcp", ":9994", false, true, 10, false, nil)
			})
			t.Run("N-loop-LineBasedFrameCodec", func(t *testing.T) {
				testCodecServeWithGnetClient(t, "tcp", ":9995", true, true, 10, false, new(LineBasedFrameCodec))
			})
			t.Run("N-loop-DelimiterBasedFrameCodec", func(t *testing.T) {
				testCodecServeWithGnetClient(t, "tcp", ":9996", true, true, 10, false, NewDelimiterBasedFrameCodec('|'))
			})
			t.Run("N-loop-FixedLengthFrameCodec", func(t *testing.T) {
				testCodecServeWithGnetClient(t, "tcp", ":9997", true, true, 10, false, NewFixedLengthFrameCodec(packetLen))
			})
			t.Run("N-loop-LengthFieldBasedFrameCodec", func(t *testing.T) {
				testCodecServeWithGnetClient(t, "tcp", ":9998", true, true, 10, false, nil)
			})
		})
	})
	t.Run("poll-reuseport", func(t *testing.T) {
		t.Run("tcp", func(t *testing.T) {
			t.Run("1-loop-LineBasedFrameCodec", func(t *testing.T) {
				testCodecServeWithGnetClient(t, "tcp", ":9991", false, false, 10, true, new(LineBasedFrameCodec))
			})
			t.Run("1-loop-DelimiterBasedFrameCodec", func(t *testing.T) {
				testCodecServeWithGnetClient(t, "tcp", ":9992", false, false, 10, true, NewDelimiterBasedFrameCodec('|'))
			})
			t.Run("1-loop-FixedLengthFrameCodec", func(t *testing.T) {
				testCodecServeWithGnetClient(t, "tcp", ":9993", false, false, 10, true, NewFixedLengthFrameCodec(packetLen))
			})
			t.Run("1-loop-LengthFieldBasedFrameCodec", func(t *testing.T) {
				testCodecServeWithGnetClient(t, "tcp", ":9994", false, false, 10, true, nil)
			})
			t.Run("N-loop-LineBasedFrameCodec", func(t *testing.T) {
				testCodecServeWithGnetClient(t, "tcp", ":9995", true, false, 10, true, new(LineBasedFrameCodec))
			})
			t.Run("N-loop-DelimiterBasedFrameCodec", func(t *testing.T) {
				testCodecServeWithGnetClient(t, "tcp", ":9996", true, false, 10, true, NewDelimiterBasedFrameCodec('|'))
			})
			t.Run("N-loop-FixedLengthFrameCodec", func(t *testing.T) {
				testCodecServeWithGnetClient(t, "tcp", ":9997", true, false, 10, true, NewFixedLengthFrameCodec(packetLen))
			})
			t.Run("N-loop-LengthFieldBasedFrameCodec", func(t *testing.T) {
				testCodecServeWithGnetClient(t, "tcp", ":9998", true, false, 10, true, nil)
			})
		})
		t.Run("tcp-async", func(t *testing.T) {
			t.Run("1-loop-LineBasedFrameCodec", func(t *testing.T) {
				testCodecServeWithGnetClient(t, "tcp", ":9991", false, true, 10, true, new(LineBasedFrameCodec))
			})
			t.Run("1-loop-DelimiterBasedFrameCodec", func(t *testing.T) {
				testCodecServeWithGnetClient(t, "tcp", ":9992", false, true, 10, true, NewDelimiterBasedFrameCodec('|'))
			})
			t.Run("1-loop-FixedLengthFrameCodec", func(t *testing.T) {
				testCodecServeWithGnetClient(t, "tcp", ":9993", false, true, 10, true, NewFixedLengthFrameCodec(packetLen))
			})
			t.Run("1-loop-LengthFieldBasedFrameCodec", func(t *testing.T) {
				testCodecServeWithGnetClient(t, "tcp", ":9994", false, true, 10, true, nil)
			})
			t.Run("N-loop-LineBasedFrameCodec", func(t *testing.T) {
				testCodecServeWithGnetClient(t, "tcp", ":9995", true, true, 10, true, new(LineBasedFrameCodec))
			})
			t.Run("N-loop-DelimiterBasedFrameCodec", func(t *testing.T) {
				testCodecServeWithGnetClient(t, "tcp", ":9996", true, true, 10, true, NewDelimiterBasedFrameCodec('|'))
			})
			t.Run("N-loop-FixedLengthFrameCodec", func(t *testing.T) {
				testCodecServeWithGnetClient(t, "tcp", ":9997", true, true, 10, true, NewFixedLengthFrameCodec(packetLen))
			})
			t.Run("N-loop-LengthFieldBasedFrameCodec", func(t *testing.T) {
				testCodecServeWithGnetClient(t, "tcp", ":9998", true, true, 10, true, nil)
			})
		})
	})
}

type testCodecClientServer struct {
	*EventServer
	client       *Client
	clientEV     *clientEvents
	nclients     int
	tester       *testing.T
	network      string
	addr         string
	multicore    bool
	async        bool
	started      int32
	connected    int32
	disconnected int32
	codec        ICodec
	workerPool   *goPool.Pool
}

func (s *testCodecClientServer) OnOpened(c Conn) (out []byte, action Action) {
	c.SetContext(c)
	atomic.AddInt32(&s.connected, 1)
	require.NotNil(s.tester, c.LocalAddr(), "nil local addr")
	require.NotNil(s.tester, c.RemoteAddr(), "nil remote addr")
	return
}

func (s *testCodecClientServer) OnClosed(c Conn, err error) (action Action) {
	require.Equal(s.tester, c.Context(), c, "invalid context")
	atomic.AddInt32(&s.disconnected, 1)
	if atomic.LoadInt32(&s.connected) == atomic.LoadInt32(&s.disconnected) &&
		atomic.LoadInt32(&s.disconnected) == int32(s.nclients) {
		action = Shutdown
	}

	return
}

func (s *testCodecClientServer) React(msg interface{}, c Conn) (out interface{}, action Action) {
	packet := msg.([]byte)
	if s.async {
		if packet != nil {
			data := append([]byte{}, packet...)
			_ = s.workerPool.Submit(func() {
				_ = c.AsyncWrite(data)
			})
		}
		return
	}
	out = packet
	return
}

func (s *testCodecClientServer) Tick() (delay time.Duration, action Action) {
	if atomic.CompareAndSwapInt32(&s.started, 0, 1) {
		for i := 0; i < s.nclients; i++ {
			go startCodecGnetClient(s.tester, s.client, s.clientEV, s.network, s.addr, s.multicore, s.async, s.codec)
		}
	}
	delay = time.Second / 5
	return
}

func testCodecServeWithGnetClient(
	t *testing.T,
	network, addr string,
	multicore, async bool,
	nclients int,
	reuseport bool,
	codec ICodec,
) {
	var err error
	if codec == nil {
		encoderConfig := EncoderConfig{
			ByteOrder:                       binary.BigEndian,
			LengthFieldLength:               2,
			LengthAdjustment:                0,
			LengthIncludesLengthFieldLength: false,
		}
		decoderConfig := DecoderConfig{
			ByteOrder:           binary.BigEndian,
			LengthFieldOffset:   0,
			LengthFieldLength:   2,
			LengthAdjustment:    0,
			InitialBytesToStrip: 2,
		}
		codec = NewLengthFieldBasedFrameCodec(encoderConfig, decoderConfig)
	}
	ts := &testCodecClientServer{
		tester: t, network: network, addr: addr, multicore: multicore, async: async,
		codec: codec, workerPool: goPool.Default(), nclients: nclients,
	}
	ts.clientEV = &clientEvents{packetLen: packetLen}
	ts.client, err = NewClient(
		ts.clientEV,
		WithLogLevel(logging.DebugLevel),
		WithCodec(codec),
		WithReadBufferCap(8*1024),
		WithLockOSThread(true),
		WithTCPNoDelay(TCPNoDelay),
		WithTCPKeepAlive(time.Minute),
		WithSocketRecvBuffer(8*1024),
		WithSocketSendBuffer(8*1024),
		WithTicker(true),
	)
	assert.NoError(t, err)
	err = ts.client.Start()
	assert.NoError(t, err)
	err = Serve(
		ts,
		[]string{network + "://" + addr},
		WithMulticore(multicore),
		WithTicker(true),
		WithLogLevel(logging.DebugLevel),
		WithSocketRecvBuffer(8*1024),
		WithSocketSendBuffer(8*1024),
		WithCodec(codec),
		WithReusePort(reuseport),
	)
	assert.NoError(t, err)
	err = ts.client.Stop()
	assert.NoError(t, err)
}

func startCodecGnetClient(t *testing.T, cli *Client, ev *clientEvents, network, addr string, multicore, async bool, codec ICodec) {
	c, err := cli.Dial(network, addr)
	require.NoError(t, err)
	defer c.Close()
	var (
		ok bool
		v  interface{}
	)
	start := time.Now()
	for time.Since(start) < time.Second {
		v, ok = ev.rspChMap.Load(c.LocalAddr().String())
		if ok {
			break
		}
		time.Sleep(10 * time.Millisecond)
	}
	require.True(t, ok)
	rspCh := v.(chan []byte)
	duration := time.Duration((rand.Float64()*2+1)*float64(time.Second)) / 8
	start = time.Now()
	for time.Since(start) < duration {
		// reqData := make([]byte, 1024)
		// rand.Read(reqData)
		reqData := []byte(strings.Repeat("x", packetLen))
		err = c.AsyncWrite(reqData)
		require.NoError(t, err)
		respData := <-rspCh
		if !async {
			// require.Equalf(t, reqData, respData, "response mismatch with protocol:%s, multi-core:%t, content of bytes: %d vs %d", network, multicore, string(reqData), string(respData))
			require.Equalf(
				t,
				reqData,
				respData,
				"response mismatch with protocol:%s, multi-core:%t, length of bytes: %d vs %d",
				network,
				multicore,
				len(reqData),
				len(respData),
			)
		}
	}
}

=======
>>>>>>> 0f41b37d
func TestServeWithGnetClient(t *testing.T) {
	// start an engine
	// connect 10 clients
	// each client will pipe random data for 1-3 seconds.
	// the writes to the engine will be random sizes. 0KB - 1MB.
	// the engine will echo back the data.
	// waits for graceful connection closing.
	t.Run("poll", func(t *testing.T) {
		t.Run("tcp", func(t *testing.T) {
			t.Run("1-loop", func(t *testing.T) {
				testServeWithGnetClient(t, "tcp", ":9991", false, false, false, false, 10, RoundRobin)
			})
			t.Run("N-loop", func(t *testing.T) {
				testServeWithGnetClient(t, "tcp", ":9992", false, false, true, false, 10, LeastConnections)
			})
		})
		t.Run("tcp-async", func(t *testing.T) {
			t.Run("1-loop", func(t *testing.T) {
				testServeWithGnetClient(t, "tcp", ":9991", false, false, false, true, 10, RoundRobin)
			})
			t.Run("N-loop", func(t *testing.T) {
				testServeWithGnetClient(t, "tcp", ":9992", false, false, true, true, 10, LeastConnections)
			})
		})
		t.Run("udp", func(t *testing.T) {
			t.Run("1-loop", func(t *testing.T) {
				testServeWithGnetClient(t, "udp", ":9991", false, false, false, false, 10, RoundRobin)
			})
			t.Run("N-loop", func(t *testing.T) {
				testServeWithGnetClient(t, "udp", ":9992", false, false, true, false, 10, LeastConnections)
			})
		})
		t.Run("udp-async", func(t *testing.T) {
			t.Run("1-loop", func(t *testing.T) {
				testServeWithGnetClient(t, "udp", ":9991", false, false, false, true, 10, RoundRobin)
			})
			t.Run("N-loop", func(t *testing.T) {
				testServeWithGnetClient(t, "udp", ":9992", false, false, true, true, 10, LeastConnections)
			})
		})
		t.Run("unix", func(t *testing.T) {
			t.Run("1-loop", func(t *testing.T) {
				testServeWithGnetClient(t, "unix", "gnet1.sock", false, false, false, false, 10, RoundRobin)
			})
			t.Run("N-loop", func(t *testing.T) {
				testServeWithGnetClient(t, "unix", "gnet2.sock", false, false, true, false, 10, SourceAddrHash)
			})
		})
		t.Run("unix-async", func(t *testing.T) {
			t.Run("1-loop", func(t *testing.T) {
				testServeWithGnetClient(t, "unix", "gnet1.sock", false, false, false, true, 10, RoundRobin)
			})
			t.Run("N-loop", func(t *testing.T) {
				testServeWithGnetClient(t, "unix", "gnet2.sock", false, false, true, true, 10, SourceAddrHash)
			})
		})
	})

	t.Run("poll-reuseport", func(t *testing.T) {
		t.Run("tcp", func(t *testing.T) {
			t.Run("1-loop", func(t *testing.T) {
				testServeWithGnetClient(t, "tcp", ":9991", true, true, false, false, 10, RoundRobin)
			})
			t.Run("N-loop", func(t *testing.T) {
				testServeWithGnetClient(t, "tcp", ":9992", true, true, true, false, 10, LeastConnections)
			})
		})
		t.Run("tcp-async", func(t *testing.T) {
			t.Run("1-loop", func(t *testing.T) {
				testServeWithGnetClient(t, "tcp", ":9991", true, true, false, true, 10, RoundRobin)
			})
			t.Run("N-loop", func(t *testing.T) {
				testServeWithGnetClient(t, "tcp", ":9992", true, true, true, false, 10, LeastConnections)
			})
		})
		t.Run("udp", func(t *testing.T) {
			t.Run("1-loop", func(t *testing.T) {
				testServeWithGnetClient(t, "udp", ":9991", true, true, false, false, 10, RoundRobin)
			})
			t.Run("N-loop", func(t *testing.T) {
				testServeWithGnetClient(t, "udp", ":9992", true, true, true, false, 10, LeastConnections)
			})
		})
		t.Run("udp-async", func(t *testing.T) {
			t.Run("1-loop", func(t *testing.T) {
				testServeWithGnetClient(t, "udp", ":9991", true, true, false, false, 10, RoundRobin)
			})
			t.Run("N-loop", func(t *testing.T) {
				testServeWithGnetClient(t, "udp", ":9992", true, true, true, true, 10, LeastConnections)
			})
		})
		t.Run("unix", func(t *testing.T) {
			t.Run("1-loop", func(t *testing.T) {
				testServeWithGnetClient(t, "unix", "gnet1.sock", true, true, false, false, 10, RoundRobin)
			})
			t.Run("N-loop", func(t *testing.T) {
				testServeWithGnetClient(t, "unix", "gnet2.sock", true, true, true, false, 10, LeastConnections)
			})
		})
		t.Run("unix-async", func(t *testing.T) {
			t.Run("1-loop", func(t *testing.T) {
				testServeWithGnetClient(t, "unix", "gnet1.sock", true, true, false, true, 10, RoundRobin)
			})
			t.Run("N-loop", func(t *testing.T) {
				testServeWithGnetClient(t, "unix", "gnet2.sock", true, true, true, true, 10, LeastConnections)
			})
		})
	})
}

type testClientServer struct {
	*BuiltinEventEngine
	client       *Client
	clientEV     *clientEvents
	tester       *testing.T
	eng          Engine
	network      string
	addr         string
	multicore    bool
	async        bool
	nclients     int
	started      int32
	connected    int32
	clientActive int32
	disconnected int32
	workerPool   *goPool.Pool
}

func (s *testClientServer) OnBoot(eng Engine) (action Action) {
	s.eng = eng
	return
}

func (s *testClientServer) OnOpen(c Conn) (out []byte, action Action) {
	c.SetContext(c)
	atomic.AddInt32(&s.connected, 1)
	require.NotNil(s.tester, c.LocalAddr(), "nil local addr")
	require.NotNil(s.tester, c.RemoteAddr(), "nil remote addr")
	return
}

func (s *testClientServer) OnClose(c Conn, err error) (action Action) {
	if err != nil {
		logging.Debugf("error occurred on closed, %v\n", err)
	}
	if s.network != "udp" {
		require.Equal(s.tester, c.Context(), c, "invalid context")
	}

	atomic.AddInt32(&s.disconnected, 1)
	if atomic.LoadInt32(&s.connected) == atomic.LoadInt32(&s.disconnected) &&
		atomic.LoadInt32(&s.disconnected) == int32(s.nclients) {
		action = Shutdown
		s.workerPool.Release()
	}

	return
}

<<<<<<< HEAD
func (s *testClientServer) React(msg interface{}, c Conn) (out interface{}, action Action) {
	if s.async {
		buf := bbPool.Get()
		_, _ = buf.Write(msg.([]byte))
=======
func (s *testClientServer) OnTraffic(c Conn) (action Action) {
	if s.async {
		buf := bbPool.Get()
		_, _ = c.WriteTo(buf)
>>>>>>> 0f41b37d

		if s.network == "tcp" || s.network == "unix" {
			// just for test
			_ = c.InboundBuffered()
			_ = c.OutboundBuffered()
			_, _ = c.Discard(1)
		}
		_ = s.workerPool.Submit(
			func() {
				_ = c.AsyncWrite(buf.Bytes(), nil)
			})
		return
	}
<<<<<<< HEAD
	out = msg
=======
	buf, _ := c.Next(-1)
	_, _ = c.Write(buf)
>>>>>>> 0f41b37d
	return
}

func (s *testClientServer) OnTick() (delay time.Duration, action Action) {
	if atomic.CompareAndSwapInt32(&s.started, 0, 1) {
		for i := 0; i < s.nclients; i++ {
			atomic.AddInt32(&s.clientActive, 1)
			var netConn bool
			if i%2 == 0 {
				netConn = true
			}
			go startGnetClient(s.tester, s.client, s.clientEV, s.network, s.addr, s.multicore, s.async, netConn)
		}
	}
	if s.network == "udp" && atomic.LoadInt32(&s.clientActive) == 0 {
		action = Shutdown
		return
	}
	delay = time.Second / 5
	return
}

func testServeWithGnetClient(t *testing.T, network, addr string, reuseport, reuseaddr, multicore, async bool, nclients int, lb LoadBalancing) {
	ts := &testClientServer{
		tester:     t,
		network:    network,
		addr:       addr,
		multicore:  multicore,
		async:      async,
		nclients:   nclients,
		workerPool: goPool.Default(),
	}
	var err error
	ts.clientEV = &clientEvents{packetLen: streamLen, svr: ts}
	ts.client, err = NewClient(
		ts.clientEV,
		WithLogLevel(logging.DebugLevel),
		WithLockOSThread(true),
		WithTicker(true),
	)
	assert.NoError(t, err)

	err = ts.client.Start()
	assert.NoError(t, err)
<<<<<<< HEAD
	err = Serve(ts,
		[]string{network + "://" + addr},
=======
	defer ts.client.Stop() //nolint:errcheck

	err = Run(ts,
		network+"://"+addr,
>>>>>>> 0f41b37d
		WithLockOSThread(async),
		WithMulticore(multicore),
		WithReusePort(reuseport),
		WithReuseAddr(reuseaddr),
		WithTicker(true),
		WithTCPKeepAlive(time.Minute*1),
		WithTCPNoDelay(TCPDelay),
		WithLoadBalancing(lb))
	assert.NoError(t, err)
}

func startGnetClient(t *testing.T, cli *Client, ev *clientEvents, network, addr string, multicore, async, netDial bool) {
	rand.Seed(time.Now().UnixNano())
	var (
		c   Conn
		err error
	)
	if netDial {
		var netConn net.Conn
		netConn, err = net.Dial(network, addr)
		require.NoError(t, err)
		c, err = cli.Enroll(netConn)
	} else {
		c, err = cli.Dial(network, addr)
	}
	require.NoError(t, err)
	defer c.Close()
	var rspCh chan []byte
	if network == "udp" {
		rspCh = make(chan []byte, 1)
		ev.rspChMap.Store(c.LocalAddr().String(), rspCh)
	} else {
		var (
			v  interface{}
			ok bool
		)
		start := time.Now()
		for time.Since(start) < time.Second {
			v, ok = ev.rspChMap.Load(c.LocalAddr().String())
			if ok {
				break
			}
			time.Sleep(10 * time.Millisecond)
		}
		require.True(t, ok)
		rspCh = v.(chan []byte)
	}
	duration := time.Duration((rand.Float64()*2+1)*float64(time.Second)) / 2
	t.Logf("test duration: %dms", duration/time.Millisecond)
	start := time.Now()
	for time.Since(start) < duration {
		reqData := make([]byte, streamLen)
		if network == "udp" {
			reqData = reqData[:1024]
		}
		_, err = rand.Read(reqData)
		require.NoError(t, err)
		err = c.AsyncWrite(reqData, nil)
		require.NoError(t, err)
		respData := <-rspCh
		require.NoError(t, err)
		if !async {
			// require.Equalf(t, reqData, respData, "response mismatch with protocol:%s, multi-core:%t, content of bytes: %d vs %d", network, multicore, string(reqData), string(respData))
			require.Equalf(
				t,
				reqData,
				respData,
				"response mismatch with protocol:%s, multi-core:%t, length of bytes: %d vs %d",
				network,
				multicore,
				len(reqData),
				len(respData),
			)
		}
	}
}<|MERGE_RESOLUTION|>--- conflicted
+++ resolved
@@ -56,11 +56,7 @@
 	return None
 }
 
-<<<<<<< HEAD
-func (ev *clientEvents) React(msg interface{}, c Conn) (out interface{}, action Action) {
-=======
 func (ev *clientEvents) OnTraffic(c Conn) (action Action) {
->>>>>>> 0f41b37d
 	ctx := c.Context()
 	var p []byte
 	if ctx != nil {
@@ -68,12 +64,8 @@
 	} else { // UDP
 		ev.packetLen = 1024
 	}
-<<<<<<< HEAD
-	p = append(p, msg.([]byte)...)
-=======
 	buf, _ := c.Next(-1)
 	p = append(p, buf...)
->>>>>>> 0f41b37d
 	if len(p) < ev.packetLen {
 		c.SetContext(p)
 		return
@@ -90,291 +82,6 @@
 	return
 }
 
-<<<<<<< HEAD
-func TestCodecServeWithGnetClient(t *testing.T) {
-	// start a server
-	// connect 10 clients
-	// each client will pipe random data for 1-3 seconds.
-	// the writes to the server will be random sizes. 0KB - 1MB.
-	// the server will echo back the data.
-	// waits for graceful connection closing.
-	t.Run("poll", func(t *testing.T) {
-		t.Run("tcp", func(t *testing.T) {
-			t.Run("1-loop-LineBasedFrameCodec", func(t *testing.T) {
-				testCodecServeWithGnetClient(t, "tcp", ":9991", false, false, 10, false, new(LineBasedFrameCodec))
-			})
-			t.Run("1-loop-DelimiterBasedFrameCodec", func(t *testing.T) {
-				testCodecServeWithGnetClient(t, "tcp", ":9992", false, false, 10, false, NewDelimiterBasedFrameCodec('|'))
-			})
-			t.Run("1-loop-FixedLengthFrameCodec", func(t *testing.T) {
-				testCodecServeWithGnetClient(t, "tcp", ":9993", false, false, 10, false, NewFixedLengthFrameCodec(packetLen))
-			})
-			t.Run("1-loop-LengthFieldBasedFrameCodec", func(t *testing.T) {
-				testCodecServeWithGnetClient(t, "tcp", ":9994", false, false, 10, false, nil)
-			})
-			t.Run("N-loop-LineBasedFrameCodec", func(t *testing.T) {
-				testCodecServeWithGnetClient(t, "tcp", ":9995", true, false, 10, false, new(LineBasedFrameCodec))
-			})
-			t.Run("N-loop-DelimiterBasedFrameCodec", func(t *testing.T) {
-				testCodecServeWithGnetClient(t, "tcp", ":9996", true, false, 10, false, NewDelimiterBasedFrameCodec('|'))
-			})
-			t.Run("N-loop-FixedLengthFrameCodec", func(t *testing.T) {
-				testCodecServeWithGnetClient(t, "tcp", ":9997", true, false, 10, false, NewFixedLengthFrameCodec(packetLen))
-			})
-			t.Run("N-loop-LengthFieldBasedFrameCodec", func(t *testing.T) {
-				testCodecServeWithGnetClient(t, "tcp", ":9998", true, false, 10, false, nil)
-			})
-		})
-		t.Run("tcp-async", func(t *testing.T) {
-			t.Run("1-loop-LineBasedFrameCodec", func(t *testing.T) {
-				testCodecServeWithGnetClient(t, "tcp", ":9991", false, true, 10, false, new(LineBasedFrameCodec))
-			})
-			t.Run("1-loop-DelimiterBasedFrameCodec", func(t *testing.T) {
-				testCodecServeWithGnetClient(t, "tcp", ":9992", false, true, 10, false, NewDelimiterBasedFrameCodec('|'))
-			})
-			t.Run("1-loop-FixedLengthFrameCodec", func(t *testing.T) {
-				testCodecServeWithGnetClient(t, "tcp", ":9993", false, true, 10, false, NewFixedLengthFrameCodec(packetLen))
-			})
-			t.Run("1-loop-LengthFieldBasedFrameCodec", func(t *testing.T) {
-				testCodecServeWithGnetClient(t, "tcp", ":9994", false, true, 10, false, nil)
-			})
-			t.Run("N-loop-LineBasedFrameCodec", func(t *testing.T) {
-				testCodecServeWithGnetClient(t, "tcp", ":9995", true, true, 10, false, new(LineBasedFrameCodec))
-			})
-			t.Run("N-loop-DelimiterBasedFrameCodec", func(t *testing.T) {
-				testCodecServeWithGnetClient(t, "tcp", ":9996", true, true, 10, false, NewDelimiterBasedFrameCodec('|'))
-			})
-			t.Run("N-loop-FixedLengthFrameCodec", func(t *testing.T) {
-				testCodecServeWithGnetClient(t, "tcp", ":9997", true, true, 10, false, NewFixedLengthFrameCodec(packetLen))
-			})
-			t.Run("N-loop-LengthFieldBasedFrameCodec", func(t *testing.T) {
-				testCodecServeWithGnetClient(t, "tcp", ":9998", true, true, 10, false, nil)
-			})
-		})
-	})
-	t.Run("poll-reuseport", func(t *testing.T) {
-		t.Run("tcp", func(t *testing.T) {
-			t.Run("1-loop-LineBasedFrameCodec", func(t *testing.T) {
-				testCodecServeWithGnetClient(t, "tcp", ":9991", false, false, 10, true, new(LineBasedFrameCodec))
-			})
-			t.Run("1-loop-DelimiterBasedFrameCodec", func(t *testing.T) {
-				testCodecServeWithGnetClient(t, "tcp", ":9992", false, false, 10, true, NewDelimiterBasedFrameCodec('|'))
-			})
-			t.Run("1-loop-FixedLengthFrameCodec", func(t *testing.T) {
-				testCodecServeWithGnetClient(t, "tcp", ":9993", false, false, 10, true, NewFixedLengthFrameCodec(packetLen))
-			})
-			t.Run("1-loop-LengthFieldBasedFrameCodec", func(t *testing.T) {
-				testCodecServeWithGnetClient(t, "tcp", ":9994", false, false, 10, true, nil)
-			})
-			t.Run("N-loop-LineBasedFrameCodec", func(t *testing.T) {
-				testCodecServeWithGnetClient(t, "tcp", ":9995", true, false, 10, true, new(LineBasedFrameCodec))
-			})
-			t.Run("N-loop-DelimiterBasedFrameCodec", func(t *testing.T) {
-				testCodecServeWithGnetClient(t, "tcp", ":9996", true, false, 10, true, NewDelimiterBasedFrameCodec('|'))
-			})
-			t.Run("N-loop-FixedLengthFrameCodec", func(t *testing.T) {
-				testCodecServeWithGnetClient(t, "tcp", ":9997", true, false, 10, true, NewFixedLengthFrameCodec(packetLen))
-			})
-			t.Run("N-loop-LengthFieldBasedFrameCodec", func(t *testing.T) {
-				testCodecServeWithGnetClient(t, "tcp", ":9998", true, false, 10, true, nil)
-			})
-		})
-		t.Run("tcp-async", func(t *testing.T) {
-			t.Run("1-loop-LineBasedFrameCodec", func(t *testing.T) {
-				testCodecServeWithGnetClient(t, "tcp", ":9991", false, true, 10, true, new(LineBasedFrameCodec))
-			})
-			t.Run("1-loop-DelimiterBasedFrameCodec", func(t *testing.T) {
-				testCodecServeWithGnetClient(t, "tcp", ":9992", false, true, 10, true, NewDelimiterBasedFrameCodec('|'))
-			})
-			t.Run("1-loop-FixedLengthFrameCodec", func(t *testing.T) {
-				testCodecServeWithGnetClient(t, "tcp", ":9993", false, true, 10, true, NewFixedLengthFrameCodec(packetLen))
-			})
-			t.Run("1-loop-LengthFieldBasedFrameCodec", func(t *testing.T) {
-				testCodecServeWithGnetClient(t, "tcp", ":9994", false, true, 10, true, nil)
-			})
-			t.Run("N-loop-LineBasedFrameCodec", func(t *testing.T) {
-				testCodecServeWithGnetClient(t, "tcp", ":9995", true, true, 10, true, new(LineBasedFrameCodec))
-			})
-			t.Run("N-loop-DelimiterBasedFrameCodec", func(t *testing.T) {
-				testCodecServeWithGnetClient(t, "tcp", ":9996", true, true, 10, true, NewDelimiterBasedFrameCodec('|'))
-			})
-			t.Run("N-loop-FixedLengthFrameCodec", func(t *testing.T) {
-				testCodecServeWithGnetClient(t, "tcp", ":9997", true, true, 10, true, NewFixedLengthFrameCodec(packetLen))
-			})
-			t.Run("N-loop-LengthFieldBasedFrameCodec", func(t *testing.T) {
-				testCodecServeWithGnetClient(t, "tcp", ":9998", true, true, 10, true, nil)
-			})
-		})
-	})
-}
-
-type testCodecClientServer struct {
-	*EventServer
-	client       *Client
-	clientEV     *clientEvents
-	nclients     int
-	tester       *testing.T
-	network      string
-	addr         string
-	multicore    bool
-	async        bool
-	started      int32
-	connected    int32
-	disconnected int32
-	codec        ICodec
-	workerPool   *goPool.Pool
-}
-
-func (s *testCodecClientServer) OnOpened(c Conn) (out []byte, action Action) {
-	c.SetContext(c)
-	atomic.AddInt32(&s.connected, 1)
-	require.NotNil(s.tester, c.LocalAddr(), "nil local addr")
-	require.NotNil(s.tester, c.RemoteAddr(), "nil remote addr")
-	return
-}
-
-func (s *testCodecClientServer) OnClosed(c Conn, err error) (action Action) {
-	require.Equal(s.tester, c.Context(), c, "invalid context")
-	atomic.AddInt32(&s.disconnected, 1)
-	if atomic.LoadInt32(&s.connected) == atomic.LoadInt32(&s.disconnected) &&
-		atomic.LoadInt32(&s.disconnected) == int32(s.nclients) {
-		action = Shutdown
-	}
-
-	return
-}
-
-func (s *testCodecClientServer) React(msg interface{}, c Conn) (out interface{}, action Action) {
-	packet := msg.([]byte)
-	if s.async {
-		if packet != nil {
-			data := append([]byte{}, packet...)
-			_ = s.workerPool.Submit(func() {
-				_ = c.AsyncWrite(data)
-			})
-		}
-		return
-	}
-	out = packet
-	return
-}
-
-func (s *testCodecClientServer) Tick() (delay time.Duration, action Action) {
-	if atomic.CompareAndSwapInt32(&s.started, 0, 1) {
-		for i := 0; i < s.nclients; i++ {
-			go startCodecGnetClient(s.tester, s.client, s.clientEV, s.network, s.addr, s.multicore, s.async, s.codec)
-		}
-	}
-	delay = time.Second / 5
-	return
-}
-
-func testCodecServeWithGnetClient(
-	t *testing.T,
-	network, addr string,
-	multicore, async bool,
-	nclients int,
-	reuseport bool,
-	codec ICodec,
-) {
-	var err error
-	if codec == nil {
-		encoderConfig := EncoderConfig{
-			ByteOrder:                       binary.BigEndian,
-			LengthFieldLength:               2,
-			LengthAdjustment:                0,
-			LengthIncludesLengthFieldLength: false,
-		}
-		decoderConfig := DecoderConfig{
-			ByteOrder:           binary.BigEndian,
-			LengthFieldOffset:   0,
-			LengthFieldLength:   2,
-			LengthAdjustment:    0,
-			InitialBytesToStrip: 2,
-		}
-		codec = NewLengthFieldBasedFrameCodec(encoderConfig, decoderConfig)
-	}
-	ts := &testCodecClientServer{
-		tester: t, network: network, addr: addr, multicore: multicore, async: async,
-		codec: codec, workerPool: goPool.Default(), nclients: nclients,
-	}
-	ts.clientEV = &clientEvents{packetLen: packetLen}
-	ts.client, err = NewClient(
-		ts.clientEV,
-		WithLogLevel(logging.DebugLevel),
-		WithCodec(codec),
-		WithReadBufferCap(8*1024),
-		WithLockOSThread(true),
-		WithTCPNoDelay(TCPNoDelay),
-		WithTCPKeepAlive(time.Minute),
-		WithSocketRecvBuffer(8*1024),
-		WithSocketSendBuffer(8*1024),
-		WithTicker(true),
-	)
-	assert.NoError(t, err)
-	err = ts.client.Start()
-	assert.NoError(t, err)
-	err = Serve(
-		ts,
-		[]string{network + "://" + addr},
-		WithMulticore(multicore),
-		WithTicker(true),
-		WithLogLevel(logging.DebugLevel),
-		WithSocketRecvBuffer(8*1024),
-		WithSocketSendBuffer(8*1024),
-		WithCodec(codec),
-		WithReusePort(reuseport),
-	)
-	assert.NoError(t, err)
-	err = ts.client.Stop()
-	assert.NoError(t, err)
-}
-
-func startCodecGnetClient(t *testing.T, cli *Client, ev *clientEvents, network, addr string, multicore, async bool, codec ICodec) {
-	c, err := cli.Dial(network, addr)
-	require.NoError(t, err)
-	defer c.Close()
-	var (
-		ok bool
-		v  interface{}
-	)
-	start := time.Now()
-	for time.Since(start) < time.Second {
-		v, ok = ev.rspChMap.Load(c.LocalAddr().String())
-		if ok {
-			break
-		}
-		time.Sleep(10 * time.Millisecond)
-	}
-	require.True(t, ok)
-	rspCh := v.(chan []byte)
-	duration := time.Duration((rand.Float64()*2+1)*float64(time.Second)) / 8
-	start = time.Now()
-	for time.Since(start) < duration {
-		// reqData := make([]byte, 1024)
-		// rand.Read(reqData)
-		reqData := []byte(strings.Repeat("x", packetLen))
-		err = c.AsyncWrite(reqData)
-		require.NoError(t, err)
-		respData := <-rspCh
-		if !async {
-			// require.Equalf(t, reqData, respData, "response mismatch with protocol:%s, multi-core:%t, content of bytes: %d vs %d", network, multicore, string(reqData), string(respData))
-			require.Equalf(
-				t,
-				reqData,
-				respData,
-				"response mismatch with protocol:%s, multi-core:%t, length of bytes: %d vs %d",
-				network,
-				multicore,
-				len(reqData),
-				len(respData),
-			)
-		}
-	}
-}
-
-=======
->>>>>>> 0f41b37d
 func TestServeWithGnetClient(t *testing.T) {
 	// start an engine
 	// connect 10 clients
@@ -534,17 +241,10 @@
 	return
 }
 
-<<<<<<< HEAD
-func (s *testClientServer) React(msg interface{}, c Conn) (out interface{}, action Action) {
-	if s.async {
-		buf := bbPool.Get()
-		_, _ = buf.Write(msg.([]byte))
-=======
 func (s *testClientServer) OnTraffic(c Conn) (action Action) {
 	if s.async {
 		buf := bbPool.Get()
 		_, _ = c.WriteTo(buf)
->>>>>>> 0f41b37d
 
 		if s.network == "tcp" || s.network == "unix" {
 			// just for test
@@ -558,12 +258,8 @@
 			})
 		return
 	}
-<<<<<<< HEAD
-	out = msg
-=======
 	buf, _ := c.Next(-1)
 	_, _ = c.Write(buf)
->>>>>>> 0f41b37d
 	return
 }
 
@@ -608,15 +304,10 @@
 
 	err = ts.client.Start()
 	assert.NoError(t, err)
-<<<<<<< HEAD
-	err = Serve(ts,
-		[]string{network + "://" + addr},
-=======
 	defer ts.client.Stop() //nolint:errcheck
 
 	err = Run(ts,
 		network+"://"+addr,
->>>>>>> 0f41b37d
 		WithLockOSThread(async),
 		WithMulticore(multicore),
 		WithReusePort(reuseport),
